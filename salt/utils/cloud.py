# -*- coding: utf-8 -*-
'''
Utility functions for salt.cloud
'''

from __future__ import absolute_import

# Import python libs
import os
import sys
import stat
import codecs
import shutil
import hashlib
import socket
import tempfile
import time
import subprocess
import multiprocessing
import logging
import pipes
import msgpack
import traceback
import copy
import re
import uuid
import salt.ext.six as six


# Let's import pwd and catch the ImportError. We'll raise it if this is not
# Windows
try:
    import pwd
except ImportError:
    if not sys.platform.lower().startswith('win'):
        # We can't use salt.utils.is_windows() from the import a little down
        # because that will cause issues under windows at install time.
        raise

try:
    import salt.utils.smb
    HAS_SMB = True
except ImportError:
    HAS_SMB = False

# Import salt libs
import salt.crypt
import salt.client
import salt.config
import salt.utils
import salt.utils.event
from salt import syspaths
from salt.utils import vt
from salt.utils.nb_popen import NonBlockingPopen
from salt.utils.yamldumper import SafeOrderedDumper
from salt.utils.validate.path import is_writeable

# Import salt cloud libs
import salt.cloud
from salt.exceptions import (
    SaltCloudConfigError,
    SaltCloudException,
    SaltCloudSystemExit,
    SaltCloudExecutionTimeout,
    SaltCloudExecutionFailure,
    SaltCloudPasswordError
)

# Import third party libs
from jinja2 import Template
import yaml

try:
    import getpass
    HAS_GETPASS = True
except ImportError:
    HAS_GETPASS = False

NSTATES = {
    0: 'running',
    1: 'rebooting',
    2: 'terminated',
    3: 'pending',
}

SSH_PASSWORD_PROMP_RE = re.compile(r'(?:.*)[Pp]assword(?: for .*)?:', re.M)

# Get logging started
log = logging.getLogger(__name__)


def __render_script(path, vm_=None, opts=None, minion=''):
    '''
    Return the rendered script
    '''
    log.info('Rendering deploy script: {0}'.format(path))
    try:
        with salt.utils.fopen(path, 'r') as fp_:
            template = Template(fp_.read())
            return str(template.render(opts=opts, vm=vm_, minion=minion))
    except AttributeError:
        # Specified renderer was not found
        with salt.utils.fopen(path, 'r') as fp_:
            return fp_.read()


def os_script(os_, vm_=None, opts=None, minion=''):
    '''
    Return the script as a string for the specific os
    '''
    if minion:
        minion = salt_config_to_yaml(minion)

    if os.path.isabs(os_):
        # The user provided an absolute path to the deploy script, let's use it
        return __render_script(os_, vm_, opts, minion)

    if os.path.isabs('{0}.sh'.format(os_)):
        # The user provided an absolute path to the deploy script, although no
        # extension was provided. Let's use it anyway.
        return __render_script('{0}.sh'.format(os_), vm_, opts, minion)

    for search_path in opts['deploy_scripts_search_path']:
        if os.path.isfile(os.path.join(search_path, os_)):
            return __render_script(
                os.path.join(search_path, os_), vm_, opts, minion
            )

        if os.path.isfile(os.path.join(search_path, '{0}.sh'.format(os_))):
            return __render_script(
                os.path.join(search_path, '{0}.sh'.format(os_)),
                vm_, opts, minion
            )
    # No deploy script was found, return an empty string
    return ''


def gen_keys(keysize=2048):
    '''
    Generate Salt minion keys and return them as PEM file strings
    '''
    # Mandate that keys are at least 2048 in size
    if keysize < 2048:
        keysize = 2048
    tdir = tempfile.mkdtemp()

    salt.crypt.gen_keys(tdir, 'minion', keysize)
    priv_path = os.path.join(tdir, 'minion.pem')
    pub_path = os.path.join(tdir, 'minion.pub')
    with salt.utils.fopen(priv_path) as fp_:
        priv = fp_.read()
    with salt.utils.fopen(pub_path) as fp_:
        pub = fp_.read()
    shutil.rmtree(tdir)
    return priv, pub


def accept_key(pki_dir, pub, id_):
    '''
    If the master config was available then we will have a pki_dir key in
    the opts directory, this method places the pub key in the accepted
    keys dir and removes it from the unaccepted keys dir if that is the case.
    '''
    for key_dir in ('minions', 'minions_pre', 'minions_rejected'):
        key_path = os.path.join(pki_dir, key_dir)
        if not os.path.exists(key_path):
            os.makedirs(key_path)

    key = os.path.join(pki_dir, 'minions', id_)
    with salt.utils.fopen(key, 'w+') as fp_:
        fp_.write(pub)

    oldkey = os.path.join(pki_dir, 'minions_pre', id_)
    if os.path.isfile(oldkey):
        with salt.utils.fopen(oldkey) as fp_:
            if fp_.read() == pub:
                os.remove(oldkey)


def remove_key(pki_dir, id_):
    '''
    This method removes a specified key from the accepted keys dir
    '''
    key = os.path.join(pki_dir, 'minions', id_)
    if os.path.isfile(key):
        os.remove(key)
        log.debug('Deleted {0!r}'.format(key))


def rename_key(pki_dir, id_, new_id):
    '''
    Rename a key, when an instance has also been renamed
    '''
    oldkey = os.path.join(pki_dir, 'minions', id_)
    newkey = os.path.join(pki_dir, 'minions', new_id)
    if os.path.isfile(oldkey):
        os.rename(oldkey, newkey)


def minion_config(opts, vm_):
    '''
    Return a minion's configuration for the provided options and VM
    '''

    # Let's get a copy of the salt minion default options
    minion = copy.deepcopy(salt.config.DEFAULT_MINION_OPTS)
    # Some default options are Null, let's set a reasonable default
    minion.update(
        log_level='info',
        log_level_logfile='info'
    )

    # Now, let's update it to our needs
    minion['id'] = vm_['name']
    master_finger = salt.config.get_cloud_config_value('master_finger', vm_, opts)
    if master_finger is not None:
        minion['master_finger'] = master_finger
    minion.update(
        # Get ANY defined minion settings, merging data, in the following order
        # 1. VM config
        # 2. Profile config
        # 3. Global configuration
        salt.config.get_cloud_config_value(
            'minion', vm_, opts, default={}, search_global=True
        )
    )

    make_master = salt.config.get_cloud_config_value('make_master', vm_, opts)
    if 'master' not in minion and make_master is not True:
        raise SaltCloudConfigError(
            'A master setting was not defined in the minion\'s configuration.'
        )

    # Get ANY defined grains settings, merging data, in the following order
    # 1. VM config
    # 2. Profile config
    # 3. Global configuration
    minion.setdefault('grains', {}).update(
        salt.config.get_cloud_config_value(
            'grains', vm_, opts, default={}, search_global=True
        )
    )
    return minion


def master_config(opts, vm_):
    '''
    Return a master's configuration for the provided options and VM
    '''
    # Let's get a copy of the salt master default options
    master = copy.deepcopy(salt.config.DEFAULT_MASTER_OPTS)
    # Some default options are Null, let's set a reasonable default
    master.update(
        log_level='info',
        log_level_logfile='info'
    )

    # Get ANY defined master setting, merging data, in the following order
    # 1. VM config
    # 2. Profile config
    # 3. Global configuration
    master.update(
        salt.config.get_cloud_config_value(
            'master', vm_, opts, default={}, search_global=True
        )
    )
    return master


def salt_config_to_yaml(configuration, line_break='\n'):
    '''
    Return a salt configuration dictionary, master or minion, as a yaml dump
    '''
    return yaml.dump(configuration,
                     line_break=line_break,
                     default_flow_style=False,
                     Dumper=SafeOrderedDumper)


def bootstrap(vm_, opts):
    '''
    This is the primary entry point for logging into any system (POSIX or
    Windows) to install Salt. It will make the decision on its own as to which
    deploy function to call.
    '''
    if salt.config.get_cloud_config_value('deploy', vm_, opts) is False:
        return {
            'Error': {
                'No Deploy': '\'deploy\' is not enabled. Not deploying.'
            }
        }
    key_filename = salt.config.get_cloud_config_value(
        'key_filename', vm_, opts, search_global=False, default=None
    )
    if key_filename is not None and not os.path.isfile(key_filename):
        raise SaltCloudConfigError(
            'The defined ssh_keyfile {0!r} does not exist'.format(
                key_filename
            )
        )
    has_ssh_agent = False
    if opts.get('ssh_agent', False) and 'SSH_AUTH_SOCK' in os.environ:
        if stat.S_ISSOCK(os.stat(os.environ['SSH_AUTH_SOCK']).st_mode):
            has_ssh_agent = True

    if key_filename is None and ('password' not in vm_ or not vm_['password']) and has_ssh_agent is False:
        raise SaltCloudSystemExit(
            'Cannot deploy salt in a VM if the \'ssh_keyfile\' setting '
            'is not set and there is no password set for the vm. '
            'Check your provider for the \'change_password\' option.'
        )

    ret = {}

    minion_conf = salt.utils.cloud.minion_config(opts, vm_)
    deploy_script_code = os_script(
        salt.config.get_cloud_config_value(
            'os', vm_, opts, default='bootstrap-salt'
        ),
        vm_, opts, minion_conf
    )

    ssh_username = salt.config.get_cloud_config_value(
        'ssh_username', vm_, opts, default='root'
    )

    deploy_kwargs = {
        'opts': opts,
        'host': vm_['ssh_host'],
        'salt_host': vm_.get('salt_host', vm_['ssh_host']),
        'username': ssh_username,
        'script': deploy_script_code,
        'name': vm_['name'],
        'has_ssh_agent': has_ssh_agent,
        'tmp_dir': salt.config.get_cloud_config_value(
            'tmp_dir', vm_, opts, default='/tmp/.saltcloud'
        ),
        'deploy_command': salt.config.get_cloud_config_value(
            'deploy_command', vm_, opts,
            default='/tmp/.saltcloud/deploy.sh',
        ),
        'start_action': opts['start_action'],
        'parallel': opts['parallel'],
        'sock_dir': opts['sock_dir'],
        'conf_file': opts['conf_file'],
        'minion_pem': vm_['priv_key'],
        'minion_pub': vm_['pub_key'],
        'keep_tmp': opts['keep_tmp'],
        'sudo': salt.config.get_cloud_config_value(
            'sudo', vm_, opts, default=(ssh_username != 'root')
        ),
        'sudo_password': salt.config.get_cloud_config_value(
            'sudo_password', vm_, opts, default=None
        ),
        'tty': salt.config.get_cloud_config_value(
            'tty', vm_, opts, default=True
        ),
        'password': salt.config.get_cloud_config_value(
            'password', vm_, opts, search_global=False
        ),
        'key_filename': key_filename,
        'script_args': salt.config.get_cloud_config_value(
            'script_args', vm_, opts
        ),
        'script_env': salt.config.get_cloud_config_value(
            'script_env', vm_, opts
        ),
        'minion_conf': minion_conf,
        'preseed_minion_keys': vm_.get('preseed_minion_keys', None),
        'display_ssh_output': salt.config.get_cloud_config_value(
            'display_ssh_output', vm_, opts, default=True
        ),
        'known_hosts_file': salt.config.get_cloud_config_value(
            'known_hosts_file', vm_, opts, default='/dev/null'
        ),
        'file_map': salt.config.get_cloud_config_value(
            'file_map', vm_, opts, default=None
        ),
    }
    # forward any info about possible ssh gateway to deploy script
    # as some providers need also a 'gateway' configuration
    if 'gateway' in vm_:
        deploy_kwargs.update({'gateway': vm_['gateway']})

    # Deploy salt-master files, if necessary
    if salt.config.get_cloud_config_value('make_master', vm_, opts) is True:
        deploy_kwargs['make_master'] = True
        deploy_kwargs['master_pub'] = vm_['master_pub']
        deploy_kwargs['master_pem'] = vm_['master_pem']
        master_conf = salt.utils.cloud.master_config(opts, vm_)
        deploy_kwargs['master_conf'] = master_conf

        if master_conf.get('syndic_master', None):
            deploy_kwargs['make_syndic'] = True

    deploy_kwargs['make_minion'] = salt.config.get_cloud_config_value(
        'make_minion', vm_, opts, default=True
    )

    win_installer = salt.config.get_cloud_config_value(
        'win_installer', vm_, opts
    )
    if win_installer:
        deploy_kwargs['win_installer'] = win_installer
        minion = salt.utils.cloud.minion_config(opts, vm_)
        deploy_kwargs['master'] = minion['master']
        deploy_kwargs['username'] = salt.config.get_cloud_config_value(
            'win_username', vm_, opts, default='Administrator'
        )
        win_pass = salt.config.get_cloud_config_value(
            'win_password', vm_, opts, default=''
        )
        if win_pass:
            deploy_kwargs['password'] = win_pass

    # Store what was used to the deploy the VM
    event_kwargs = copy.deepcopy(deploy_kwargs)
    del event_kwargs['opts']
    del event_kwargs['minion_pem']
    del event_kwargs['minion_pub']
    del event_kwargs['sudo_password']
    if 'password' in event_kwargs:
        del event_kwargs['password']
    ret['deploy_kwargs'] = event_kwargs

    fire_event(
        'event',
        'executing deploy script',
        'salt/cloud/{0}/deploying'.format(vm_['name']),
        {'kwargs': event_kwargs},
        transport=opts.get('transport', 'zeromq')
    )

    deployed = False
    if win_installer:
        deployed = deploy_windows(**deploy_kwargs)
    else:
        deployed = deploy_script(**deploy_kwargs)

    if deployed is not False:
        ret['deployed'] = True
        if deployed is not True:
            ret.update(deployed)
        log.info('Salt installed on {0}'.format(vm_['name']))
        return ret

    log.error('Failed to start Salt on host {0}'.format(vm_['name']))
    return {
        'Error': {
            'Not Deployed': 'Failed to start Salt on host {0}'.format(
                vm_['name']
            )
        }
    }


def ssh_usernames(vm_, opts, default_users=None):
    '''
    Return the ssh_usernames. Defaults to a built-in list of users for trying.
    '''
    if default_users is None:
        default_users = ['root']

    usernames = salt.config.get_cloud_config_value(
        'ssh_username', vm_, opts
    )

    if not isinstance(usernames, list):
        usernames = [usernames]

    # get rid of None's or empty names
    usernames = [x for x in usernames if x]
    # Keep a copy of the usernames the user might have provided
    initial = usernames[:]

    # Add common usernames to the list to be tested
    for name in default_users:
        if name not in usernames:
            usernames.append(name)
    # Add the user provided usernames to the end of the list since enough time
    # might need to pass before the remote service is available for logins and
    # the proper username might have passed its iteration.
    # This has detected in a CentOS 5.7 EC2 image
    usernames.extend(initial)
    return usernames


def wait_for_fun(fun, timeout=900, **kwargs):
    '''
    Wait until a function finishes, or times out
    '''
    start = time.time()
    log.debug('Attempting function {0}'.format(fun))
    trycount = 0
    while True:
        trycount += 1
        try:
            response = fun(**kwargs)
            if not isinstance(response, bool):
                return response
        except Exception as exc:
            log.debug('Caught exception in wait_for_fun: {0}'.format(exc))
            time.sleep(1)
            log.debug(
                'Retrying function {0} on  (try {1})'.format(
                    fun, trycount
                )
            )
        if time.time() - start > timeout:
            log.error('Function timed out: {0}'.format(timeout))
            return False


def wait_for_port(host, port=22, timeout=900, gateway=None):
    '''
    Wait until a connection to the specified port can be made on a specified
    host. This is usually port 22 (for SSH), but in the case of Windows
    installations, it might be port 445 (for winexe). It may also be an
    alternate port for SSH, depending on the base image.
    '''
    start = time.time()
    # Assign test ports because if a gateway is defined
    # we first want to test the gateway before the host.
    test_ssh_host = host
    test_ssh_port = port
    if gateway:
        ssh_gateway = gateway['ssh_gateway']
        ssh_gateway_port = 22
        if ':' in ssh_gateway:
            ssh_gateway, ssh_gateway_port = ssh_gateway.split(':')
        if 'ssh_gateway_port' in gateway:
            ssh_gateway_port = gateway['ssh_gateway_port']
        test_ssh_host = ssh_gateway
        test_ssh_port = ssh_gateway_port
        log.debug(
            'Attempting connection to host {0} on port {1} '
            'via gateway {2} on port {3}'.format(
                host, port, ssh_gateway, ssh_gateway_port
            )
        )
    else:
        log.debug(
            'Attempting connection to host {0} on port {1}'.format(
                host, port
            )
        )
    trycount = 0
    while True:
        trycount += 1
        try:
            sock = socket.socket(socket.AF_INET, socket.SOCK_STREAM)
            sock.settimeout(30)
            sock.connect((test_ssh_host, test_ssh_port))
            # Stop any remaining reads/writes on the socket
            sock.shutdown(socket.SHUT_RDWR)
            # Close it!
            sock.close()
            break
        except socket.error as exc:
            log.debug('Caught exception in wait_for_port: {0}'.format(exc))
            time.sleep(1)
            if time.time() - start > timeout:
                log.error('Port connection timed out: {0}'.format(timeout))
                return False
            if not gateway:
                log.debug(
                    'Retrying connection to host {0} on port {1} '
                    '(try {2})'.format(
                        test_ssh_host, test_ssh_port, trycount
                    )
                )
            else:
                log.debug(
                    'Retrying connection to Gateway {0} on port {1} '
                    '(try {2})'.format(
                        test_ssh_host, test_ssh_port, trycount
                    )
                )
    if not gateway:
        return True
    # Let the user know that his gateway is good!
    log.debug(
        'Gateway {0} on port {1} '
        'is reachable.'.format(
            test_ssh_host, test_ssh_port
        )
    )

    # Now we need to test the host via the gateway.
    # We will use netcat on the gateway to test the port
    ssh_args = []
    ssh_args.extend([
        # Don't add new hosts to the host key database
        '-oStrictHostKeyChecking=no',
        # Set hosts key database path to /dev/null, i.e., non-existing
        '-oUserKnownHostsFile=/dev/null',
        # Don't re-use the SSH connection. Less failures.
        '-oControlPath=none'
    ])
    # There should never be both a password and an ssh key passed in, so
    if 'ssh_gateway_key' in gateway:
        ssh_args.extend([
            # tell SSH to skip password authentication
            '-oPasswordAuthentication=no',
            '-oChallengeResponseAuthentication=no',
            # Make sure public key authentication is enabled
            '-oPubkeyAuthentication=yes',
            # No Keyboard interaction!
            '-oKbdInteractiveAuthentication=no',
            # Also, specify the location of the key file
            '-i {0}'.format(gateway['ssh_gateway_key'])
        ])
    # Netcat command testing remote port
    command = 'nc -z -w5 -q0 {0} {1}'.format(host, port)
    # SSH command
    pcmd = 'ssh {0} {1}@{2} -p {3} {4}'.format(
        ' '.join(ssh_args), gateway['ssh_gateway_user'], ssh_gateway,
        ssh_gateway_port, pipes.quote('date')
    )
    cmd = 'ssh {0} {1}@{2} -p {3} {4}'.format(
        ' '.join(ssh_args), gateway['ssh_gateway_user'], ssh_gateway,
        ssh_gateway_port, pipes.quote(command)
    )
    log.debug('SSH command: {0!r}'.format(cmd))

    kwargs = {'display_ssh_output': False,
              'password': gateway.get('ssh_gateway_password', None)}
    trycount = 0
    usable_gateway = False
    gateway_retries = 5
    while True:
        trycount += 1
        # test gateway usage
        if not usable_gateway:
            pstatus = _exec_ssh_cmd(pcmd, allow_failure=True, **kwargs)
            if pstatus == 0:
                usable_gateway = True
            else:
                gateway_retries -= 1
                log.error(
                    'Gateway usage seems to be broken, '
                    'password error ? Tries left: {0}'.format(gateway_retries))
            if not gateway_retries:
                raise SaltCloudExecutionFailure(
                    'SSH gateway is reachable but we can not login')
        # then try to reach out the target
        if usable_gateway:
            status = _exec_ssh_cmd(cmd, allow_failure=True, **kwargs)
            # Get the exit code of the SSH command.
            # If 0 then the port is open.
            if status == 0:
                return True
        time.sleep(1)
        if time.time() - start > timeout:
            log.error('Port connection timed out: {0}'.format(timeout))
            return False
        log.debug(
            'Retrying connection to host {0} on port {1} '
            'via gateway {2} on port {3}. (try {4})'.format(
                host, port, ssh_gateway, ssh_gateway_port,
                trycount
            )
        )


def wait_for_winexesvc(host, port, username, password, timeout=900):
    '''
    Wait until winexe connection can be established.
    '''
    start = time.time()
    log.debug(
        'Attempting winexe connection to host {0} on port {1}'.format(
            host, port
        )
    )
    creds = "-U '{0}%{1}' //{2}".format(
            username, password, host)
    trycount = 0
    while True:
        trycount += 1
        try:
            # Shell out to winexe to check %TEMP%
            ret_code = win_cmd('winexe {0} "sc query winexesvc"'.format(creds))
            if ret_code == 0:
                log.debug('winexe connected...')
                return True
            log.debug('Return code was {0}'.format(ret_code))
            time.sleep(1)
        except socket.error as exc:
            log.debug('Caught exception in wait_for_winexesvc: {0}'.format(exc))
            time.sleep(1)
            if time.time() - start > timeout:
                log.error('winexe connection timed out: {0}'.format(timeout))
                return False
            log.debug(
                'Retrying winexe connection to host {0} on port {1} '
                '(try {2})'.format(
                    host, port, trycount
                )
            )


def validate_windows_cred(host, username='Administrator', password=None, retries=10,
                          retry_delay=1):
    '''
    Check if the windows credentials are valid
    '''
    for i in xrange(retries):
        retcode = win_cmd("winexe -U '{0}%{1}' //{2} \"hostname\"".format(
            username, password, host
        ))
        if retcode == 0:
            break
        time.sleep(retry_delay)
    return retcode == 0


def wait_for_passwd(host, port=22, ssh_timeout=15, username='root',
                    password=None, key_filename=None, maxtries=15,
                    trysleep=1, display_ssh_output=True, gateway=None,
                    known_hosts_file='/dev/null'):
    '''
    Wait until ssh connection can be accessed via password or ssh key
    '''
    trycount = 0
    while trycount < maxtries:
        connectfail = False
        try:
            kwargs = {'hostname': host,
                      'port': port,
                      'username': username,
                      'password_retries': maxtries,
                      'timeout': ssh_timeout,
                      'display_ssh_output': display_ssh_output,
                      'known_hosts_file': known_hosts_file}
            if gateway:
                kwargs['ssh_gateway'] = gateway['ssh_gateway']
                kwargs['ssh_gateway_key'] = gateway['ssh_gateway_key']
                kwargs['ssh_gateway_user'] = gateway['ssh_gateway_user']

            if key_filename:
                if not os.path.isfile(key_filename):
                    raise SaltCloudConfigError(
                        'The defined key_filename {0!r} does not exist'.format(
                            key_filename
                        )
                    )
                kwargs['key_filename'] = key_filename
                log.debug('Using {0} as the key_filename'.format(key_filename))
            elif password:
                kwargs['password'] = password
                log.debug('Using password authentication')

            trycount += 1
            log.debug(
                'Attempting to authenticate as {0} (try {1} of {2})'.format(
                    username, trycount, maxtries
                )
            )

            status = root_cmd('date', tty=False, sudo=False, **kwargs)
            if status != 0:
                connectfail = True
                if trycount < maxtries:
                    time.sleep(trysleep)
                    continue

                log.error(
                    'Authentication failed: status code {0}'.format(
                        status
                    )
                )
                return False
            if connectfail is False:
                return True
            return False
        except SaltCloudPasswordError:
            raise
        except Exception:
            if trycount >= maxtries:
                return False
            time.sleep(trysleep)


def deploy_windows(host,
                   port=445,
                   timeout=900,
                   username='Administrator',
                   password=None,
                   name=None,
                   sock_dir=None,
                   conf_file=None,
                   start_action=None,
                   parallel=False,
                   minion_pub=None,
                   minion_pem=None,
                   minion_conf=None,
                   keep_tmp=False,
                   script_args=None,
                   script_env=None,
                   port_timeout=15,
                   preseed_minion_keys=None,
                   win_installer=None,
                   master=None,
                   tmp_dir='C:\\salttmp',
                   opts=None,
                   **kwargs):
    '''
    Copy the install files to a remote Windows box, and execute them
    '''
    if not isinstance(opts, dict):
        opts = {}

    starttime = time.mktime(time.localtime())
    log.debug('Deploying {0} at {1} (Windows)'.format(host, starttime))
    if wait_for_port(host=host, port=port, timeout=port_timeout * 60) and \
                wait_for_winexesvc(host=host, port=port,
                             username=username, password=password,
                             timeout=port_timeout * 60):
        log.debug('SMB port {0} on {1} is available'.format(port, host))
        log.debug(
            'Logging into {0}:{1} as {2}'.format(
                host, port, username
            )
        )
        newtimeout = timeout - (time.mktime(time.localtime()) - starttime)

        smb_conn = salt.utils.smb.get_conn(host, username, password)

        creds = "-U '{0}%{1}' //{2}".format(
            username, password, host)

        salt.utils.smb.mkdirs('salttemp', conn=smb_conn)
        salt.utils.smb.mkdirs('salt/conf/pki/minion', conn=smb_conn)
        # minion_pub, minion_pem
        kwargs = {'hostname': host,
                  'creds': creds}

        if minion_pub:
            salt.utils.smb.put_str(minion_pub, 'salt\\conf\\pki\\minion\\minion.pub', conn=smb_conn)

        if minion_pem:
            salt.utils.smb.put_str(minion_pem, 'salt\\conf\\pki\\minion\\minion.pem', conn=smb_conn)

        # Copy over win_installer
        # win_installer refers to a file such as:
        # /root/Salt-Minion-0.17.0-win32-Setup.exe
        # ..which exists on the same machine as salt-cloud
        comps = win_installer.split('/')
        local_path = '/'.join(comps[:-1])
        installer = comps[-1]
        with salt.utils.fopen(win_installer, 'rb') as inst_fh:
            smb_conn.putFile('C$', 'salttemp/{0}'.format(installer), inst_fh.read)
        # Shell out to winexe to execute win_installer
        # We don't actually need to set the master and the minion here since
        # the minion config file will be set next via impacket
        win_cmd('winexe {0} "c:\\salttemp\\{1} /S /master={2} /minion-name={3}"'.format(
            creds, installer, master, name
        ))

        # Copy over minion_conf
        if minion_conf:
            if not isinstance(minion_conf, dict):
                # Let's not just fail regarding this change, specially
                # since we can handle it
                raise DeprecationWarning(
                    '`salt.utils.cloud.deploy_windows` now only accepts '
                    'dictionaries for its `minion_conf` parameter. '
                    'Loading YAML...'
                )
            minion_grains = minion_conf.pop('grains', {})
            if minion_grains:
                salt.utils.smb.put_str(
                    salt_config_to_yaml(minion_grains, line_break='\r\n'),
                    'salt\\conf\\grains',
                    conn=smb_conn
                )
            # Add special windows minion configuration
            # that must be in the minion config file
            windows_minion_conf = {
                'ipc_mode': 'tcp',
                'root_dir': 'c:\\salt',
                'pki_dir': '/conf/pki/minion',
                'multiprocessing': False,
            }
            minion_conf = dict(minion_conf, **windows_minion_conf)
            salt.utils.smb.put_str(
                salt_config_to_yaml(minion_conf, line_break='\r\n'),
                'salt\\conf\\minion',
                conn=smb_conn
            )
        # Delete C:\salttmp\ and installer file
        # Unless keep_tmp is True
        if not keep_tmp:
            smb_conn.deleteFile('C$', 'salttemp/{0}'.format(installer))
            smb_conn.deleteDirectory('C$', 'salttemp')
        # Shell out to winexe to ensure salt-minion service started
        win_cmd('winexe {0} "sc stop salt-minion"'.format(
            creds,
        ))
        time.sleep(5)
        win_cmd('winexe {0} "sc start salt-minion"'.format(
            creds,
        ))

        # Fire deploy action
        fire_event(
            'event',
            '{0} has been deployed at {1}'.format(name, host),
            'salt/cloud/{0}/deploy_windows'.format(name),
            {'name': name},
            transport=opts.get('transport', 'zeromq')
        )

        return True
    return False


def deploy_script(host,
                  port=22,
                  timeout=900,
                  username='root',
                  password=None,
                  key_filename=None,
                  script=None,
                  name=None,
                  sock_dir=None,
                  provider=None,
                  conf_file=None,
                  start_action=None,
                  make_master=False,
                  master_pub=None,
                  master_pem=None,
                  master_conf=None,
                  minion_pub=None,
                  minion_pem=None,
                  minion_conf=None,
                  keep_tmp=False,
                  script_args=None,
                  script_env=None,
                  ssh_timeout=15,
                  make_syndic=False,
                  make_minion=True,
                  display_ssh_output=True,
                  preseed_minion_keys=None,
                  parallel=False,
                  sudo_password=None,
                  sudo=False,
                  tty=None,
                  deploy_command='/tmp/.saltcloud/deploy.sh',
                  opts=None,
                  tmp_dir='/tmp/.saltcloud',
                  file_map=None,
                  **kwargs):
    '''
    Copy a deploy script to a remote server, execute it, and remove it
    '''
    if not isinstance(opts, dict):
        opts = {}

    tmp_dir = '{0}-{1}'.format(tmp_dir.rstrip('/'), uuid.uuid4())
    deploy_command = os.path.join(tmp_dir, 'deploy.sh')
    if key_filename is not None and not os.path.isfile(key_filename):
        raise SaltCloudConfigError(
            'The defined key_filename {0!r} does not exist'.format(
                key_filename
            )
        )

    gateway = None
    if 'gateway' in kwargs:
        gateway = kwargs['gateway']

    starttime = time.mktime(time.localtime())
    log.debug('Deploying {0} at {1}'.format(host, starttime))

    known_hosts_file = kwargs.get('known_hosts_file', '/dev/null')

    if wait_for_port(host=host, port=port, gateway=gateway):
        log.debug('SSH port {0} on {1} is available'.format(port, host))
        newtimeout = timeout - (time.mktime(time.localtime()) - starttime)
        if wait_for_passwd(host, port=port, username=username,
                           password=password, key_filename=key_filename,
                           ssh_timeout=ssh_timeout,
                           display_ssh_output=display_ssh_output,
                           gateway=gateway, known_hosts_file=known_hosts_file):

            log.debug(
                'Logging into {0}:{1} as {2}'.format(
                    host, port, username
                )
            )
            newtimeout = timeout - (time.mktime(time.localtime()) - starttime)
            ssh_kwargs = {
                'hostname': host,
                'port': port,
                'username': username,
                'timeout': ssh_timeout,
                'display_ssh_output': display_ssh_output,
                'sudo_password': sudo_password,
                'sftp': opts.get('use_sftp', False)
            }
            if gateway:
                ssh_kwargs['ssh_gateway'] = gateway['ssh_gateway']
                ssh_kwargs['ssh_gateway_key'] = gateway['ssh_gateway_key']
                ssh_kwargs['ssh_gateway_user'] = gateway['ssh_gateway_user']
            if key_filename:
                log.debug('Using {0} as the key_filename'.format(key_filename))
                ssh_kwargs['key_filename'] = key_filename
            elif password and kwargs.get('has_ssh_agent', False) is False:
                log.debug('Using {0} as the password'.format(password))
                ssh_kwargs['password'] = password

<<<<<<< HEAD
            if root_cmd('test -e \\"{0}\\"'.format(tmp_dir), tty, sudo,
                        allow_failure=True, **ssh_kwargs):
                ret = root_cmd(('sh -c "( mkdir -p \\"{0}\\" &&'
                                ' chmod 700 \\"{0}\\" )"').format(tmp_dir),
                               tty, sudo, **ssh_kwargs)
=======
            if root_cmd('test -e \'{0}\''.format(tmp_dir), tty, sudo,
                        allow_failure=True, **kwargs):
                ret = root_cmd(('sh -c "( mkdir -p \'{0}\' &&'
                                ' chmod 700 \'{0}\' )"').format(tmp_dir),
                               tty, sudo, **kwargs)
>>>>>>> 7a773758
                if ret:
                    raise SaltCloudSystemExit(
                        'Cant create temporary '
                        'directory in {0} !'.format(tmp_dir)
                    )
            if sudo:
                comps = tmp_dir.lstrip('/').rstrip('/').split('/')
                if len(comps) > 0:
                    if len(comps) > 1 or comps[0] != 'tmp':
                        ret = root_cmd(
<<<<<<< HEAD
                            'chown {0}. {1}'.format(username, tmp_dir),
                            tty, sudo, **ssh_kwargs
=======
                            'chown {0}. \'{1}\''.format(username, tmp_dir),
                            tty, sudo, **kwargs
>>>>>>> 7a773758
                        )
                        if ret:
                            raise SaltCloudSystemExit(
                                'Cant set {0} ownership on {1}'.format(
                                    username, tmp_dir))

            if not isinstance(file_map, dict):
                file_map = {}

            # Copy an arbitrary group of files to the target system
            remote_dirs = []
            file_map_success = []
            file_map_fail = []
            for map_item in file_map:
                local_file = map_item
                remote_file = file_map[map_item]
                if not os.path.exists(map_item):
                    log.error(
                        'The local file "{0}" does not exist, and will not be '
                        'copied to "{1}" on the target system'.format(
                            local_file, remote_file
                        )
                    )
                    file_map_fail.append({local_file: remote_file})
                    continue
                remote_dir = os.path.dirname(remote_file)
                if remote_dir not in remote_dirs:
<<<<<<< HEAD
                    root_cmd('mkdir -p {0}'.format(remote_dir), tty, sudo, **ssh_kwargs)
=======
                    root_cmd('mkdir -p \'{0}\''.format(remote_dir), tty, sudo, **kwargs)
>>>>>>> 7a773758
                    remote_dirs.append(remote_dir)
                sftp_file(
                    remote_file, kwargs=ssh_kwargs, local_file=local_file
                )
                file_map_success.append({local_file: remote_file})

            # Minion configuration
            if minion_pem:
<<<<<<< HEAD
                sftp_file('{0}/minion.pem'.format(tmp_dir), minion_pem, ssh_kwargs)
                ret = root_cmd('chmod 600 {0}/minion.pem'.format(tmp_dir),
                               tty, sudo, **ssh_kwargs)
=======
                sftp_file('{0}/minion.pem'.format(tmp_dir), minion_pem, kwargs)
                ret = root_cmd('chmod 600 \'{0}/minion.pem\''.format(tmp_dir),
                               tty, sudo, **kwargs)
>>>>>>> 7a773758
                if ret:
                    raise SaltCloudSystemExit(
                        'Cant set perms on {0}/minion.pem'.format(tmp_dir))
            if minion_pub:
                sftp_file('{0}/minion.pub'.format(tmp_dir), minion_pub, ssh_kwargs)

            if minion_conf:
                if not isinstance(minion_conf, dict):
                    # Let's not just fail regarding this change, specially
                    # since we can handle it
                    raise DeprecationWarning(
                        '`salt.utils.cloud.deploy_script now only accepts '
                        'dictionaries for it\'s `minion_conf` parameter. '
                        'Loading YAML...'
                    )
                minion_grains = minion_conf.pop('grains', {})
                if minion_grains:
                    sftp_file(
                        '{0}/grains'.format(tmp_dir),
                        salt_config_to_yaml(minion_grains),
                        ssh_kwargs
                    )
                sftp_file(
                    '{0}/minion'.format(tmp_dir),
                    salt_config_to_yaml(minion_conf),
                    ssh_kwargs
                )

            # Master configuration
            if master_pem:
<<<<<<< HEAD
                sftp_file('{0}/master.pem'.format(tmp_dir), master_pem, ssh_kwargs)
                ret = root_cmd('chmod 600 {0}/master.pem'.format(tmp_dir),
                               tty, sudo, **ssh_kwargs)
=======
                sftp_file('{0}/master.pem'.format(tmp_dir), master_pem, kwargs)
                ret = root_cmd('chmod 600 \'{0}/master.pem\''.format(tmp_dir),
                               tty, sudo, **kwargs)
>>>>>>> 7a773758
                if ret:
                    raise SaltCloudSystemExit(
                        'Cant set perms on {0}/master.pem'.format(tmp_dir))

            if master_pub:
                sftp_file('{0}/master.pub'.format(tmp_dir), master_pub, ssh_kwargs)

            if master_conf:
                if not isinstance(master_conf, dict):
                    # Let's not just fail regarding this change, specially
                    # since we can handle it
                    raise DeprecationWarning(
                        '`salt.utils.cloud.deploy_script now only accepts '
                        'dictionaries for it\'s `master_conf` parameter. '
                        'Loading from YAML ...'
                    )

                sftp_file(
                    '{0}/master'.format(tmp_dir),
                    salt_config_to_yaml(master_conf),
                    ssh_kwargs
                )

            # XXX: We need to make these paths configurable
            preseed_minion_keys_tempdir = '{0}/preseed-minion-keys'.format(
                tmp_dir)
            if preseed_minion_keys is not None:
                # Create remote temp dir
                ret = root_cmd(
<<<<<<< HEAD
                    'mkdir "{0}"'.format(preseed_minion_keys_tempdir),
                    tty, sudo, **ssh_kwargs
=======
                    'mkdir \'{0}\''.format(preseed_minion_keys_tempdir),
                    tty, sudo, **kwargs
>>>>>>> 7a773758
                )
                if ret:
                    raise SaltCloudSystemExit(
                        'Cant create {0}'.format(preseed_minion_keys_tempdir))
                ret = root_cmd(
<<<<<<< HEAD
                    'chmod 700 "{0}"'.format(preseed_minion_keys_tempdir),
                    tty, sudo, **ssh_kwargs
=======
                    'chmod 700 \'{0}\''.format(preseed_minion_keys_tempdir),
                    tty, sudo, **kwargs
>>>>>>> 7a773758
                )
                if ret:
                    raise SaltCloudSystemExit(
                        'Cant set perms on {0}'.format(
                            preseed_minion_keys_tempdir))
                if ssh_kwargs['username'] != 'root':
                    root_cmd(
<<<<<<< HEAD
                        'chown {0} "{1}"'.format(
                            ssh_kwargs['username'], preseed_minion_keys_tempdir
=======
                        'chown {0} \'{1}\''.format(
                            kwargs['username'], preseed_minion_keys_tempdir
>>>>>>> 7a773758
                        ),
                        tty, sudo, **ssh_kwargs
                    )

                # Copy pre-seed minion keys
                for minion_id, minion_key in preseed_minion_keys.items():
                    rpath = os.path.join(
                        preseed_minion_keys_tempdir, minion_id
                    )
                    sftp_file(rpath, minion_key, ssh_kwargs)

                if ssh_kwargs['username'] != 'root':
                    root_cmd(
<<<<<<< HEAD
                        'chown -R root "{0}"'.format(
=======
                        'chown -R root \'{0}\''.format(
>>>>>>> 7a773758
                            preseed_minion_keys_tempdir
                        ),
                        tty, sudo, **ssh_kwargs
                    )
                    if ret:
                        raise SaltCloudSystemExit(
                            'Cant set owneship for {0}'.format(
                                preseed_minion_keys_tempdir))

            # The actual deploy script
            if script:
                # got strange escaping issues with sudoer, going onto a
                # subshell fixes that
                sftp_file('{0}/deploy.sh'.format(tmp_dir), script, ssh_kwargs)
                ret = root_cmd(
                    ('sh -c "( chmod +x \'{0}/deploy.sh\' )";'
                     'exit $?').format(tmp_dir),
                    tty, sudo, **ssh_kwargs)
                if ret:
                    raise SaltCloudSystemExit(
                        'Cant set perms on {0}/deploy.sh'.format(tmp_dir))

            newtimeout = timeout - (time.mktime(time.localtime()) - starttime)
            queue = None
            process = None
            # Consider this code experimental. It causes Salt Cloud to wait
            # for the minion to check in, and then fire a startup event.
            # Disabled if parallel because it doesn't work!
            if start_action and not parallel:
                queue = multiprocessing.Queue()
                process = multiprocessing.Process(
                    target=check_auth, kwargs=dict(
                        name=name, sock_dir=sock_dir,
                        timeout=newtimeout, queue=queue
                    )
                )
                log.debug('Starting new process to wait for salt-minion')
                process.start()

            # Run the deploy script
            if script:
                if 'bootstrap-salt' in script:
                    deploy_command += ' -c \'{0}\''.format(tmp_dir)
                    if make_syndic is True:
                        deploy_command += ' -S'
                    if make_master is True:
                        deploy_command += ' -M'
                    if make_minion is False:
                        deploy_command += ' -N'
                    if keep_tmp is True:
                        deploy_command += ' -K'
                    if preseed_minion_keys is not None:
                        deploy_command += ' -k \'{0}\''.format(
                            preseed_minion_keys_tempdir
                        )
                if script_args:
                    deploy_command += ' {0}'.format(script_args)

                if script_env:
                    if not isinstance(script_env, dict):
                        raise SaltCloudSystemExit(
                            'The \'script_env\' configuration setting NEEDS '
                            'to be a dictionary not a {0}'.format(
                                type(script_env)
                            )
                        )
                    environ_script_contents = ['#!/bin/sh']
                    for key, value in script_env.items():
                        environ_script_contents.append(
                            'setenv {0} \'{1}\' >/dev/null 2>&1 || '
                            'export {0}=\'{1}\''.format(key, value)
                        )
                    environ_script_contents.append(deploy_command)

                    # Upload our environ setter wrapper
                    sftp_file(
                        '{0}/environ-deploy-wrapper.sh'.format(tmp_dir),
                        '\n'.join(environ_script_contents),
                        ssh_kwargs
                    )
                    root_cmd(
<<<<<<< HEAD
                        'chmod +x {0}/environ-deploy-wrapper.sh'.format(tmp_dir),
                        tty, sudo, **ssh_kwargs
=======
                        'chmod +x \'{0}/environ-deploy-wrapper.sh\''.format(tmp_dir),
                        tty, sudo, **kwargs
>>>>>>> 7a773758
                    )
                    # The deploy command is now our wrapper
                    deploy_command = '\'{0}/environ-deploy-wrapper.sh\''.format(
                        tmp_dir,
                    )
                if root_cmd(deploy_command, tty, sudo, **ssh_kwargs) != 0:
                    raise SaltCloudSystemExit(
                        'Executing the command {0!r} failed'.format(
                            deploy_command
                        )
                    )
                log.debug('Executed command {0!r}'.format(deploy_command))

                # Remove the deploy script
                if not keep_tmp:
<<<<<<< HEAD
                    root_cmd('rm -f {0}/deploy.sh'.format(tmp_dir),
                             tty, sudo, **ssh_kwargs)
=======
                    root_cmd('rm -f \'{0}/deploy.sh\''.format(tmp_dir),
                             tty, sudo, **kwargs)
>>>>>>> 7a773758
                    log.debug('Removed {0}/deploy.sh'.format(tmp_dir))
                    if script_env:
                        root_cmd(
                            'rm -f \'{0}/environ-deploy-wrapper.sh\''.format(
                                tmp_dir
                            ),
                            tty, sudo, **ssh_kwargs
                        )
                        log.debug(
                            'Removed {0}/environ-deploy-wrapper.sh'.format(
                                tmp_dir
                            )
                        )

            if keep_tmp:
                log.debug(
                    'Not removing deployment files from {0}/'.format(tmp_dir)
                )
            else:
                # Remove minion configuration
                if minion_pub:
<<<<<<< HEAD
                    root_cmd('rm -f {0}/minion.pub'.format(tmp_dir),
                             tty, sudo, **ssh_kwargs)
                    log.debug('Removed {0}/minion.pub'.format(tmp_dir))
                if minion_pem:
                    root_cmd('rm -f {0}/minion.pem'.format(tmp_dir),
                             tty, sudo, **ssh_kwargs)
                    log.debug('Removed {0}/minion.pem'.format(tmp_dir))
                if minion_conf:
                    root_cmd('rm -f {0}/grains'.format(tmp_dir),
                             tty, sudo, **ssh_kwargs)
                    log.debug('Removed {0}/grains'.format(tmp_dir))
                    root_cmd('rm -f {0}/minion'.format(tmp_dir),
                             tty, sudo, **ssh_kwargs)
=======
                    root_cmd('rm -f \'{0}/minion.pub\''.format(tmp_dir),
                             tty, sudo, **kwargs)
                    log.debug('Removed {0}/minion.pub'.format(tmp_dir))
                if minion_pem:
                    root_cmd('rm -f \'{0}/minion.pem\''.format(tmp_dir),
                             tty, sudo, **kwargs)
                    log.debug('Removed {0}/minion.pem'.format(tmp_dir))
                if minion_conf:
                    root_cmd('rm -f \'{0}/grains\''.format(tmp_dir),
                             tty, sudo, **kwargs)
                    log.debug('Removed {0}/grains'.format(tmp_dir))
                    root_cmd('rm -f \'{0}/minion\''.format(tmp_dir),
                             tty, sudo, **kwargs)
>>>>>>> 7a773758
                    log.debug('Removed {0}/minion'.format(tmp_dir))

                # Remove master configuration
                if master_pub:
<<<<<<< HEAD
                    root_cmd('rm -f {0}/master.pub'.format(tmp_dir),
                             tty, sudo, **ssh_kwargs)
                    log.debug('Removed {0}/master.pub'.format(tmp_dir))
                if master_pem:
                    root_cmd('rm -f {0}/master.pem'.format(tmp_dir),
                             tty, sudo, **ssh_kwargs)
                    log.debug('Removed {0}/master.pem'.format(tmp_dir))
                if master_conf:
                    root_cmd('rm -f {0}/master'.format(tmp_dir),
                             tty, sudo, **ssh_kwargs)
=======
                    root_cmd('rm -f \'{0}/master.pub\''.format(tmp_dir),
                             tty, sudo, **kwargs)
                    log.debug('Removed {0}/master.pub'.format(tmp_dir))
                if master_pem:
                    root_cmd('rm -f \'{0}/master.pem\''.format(tmp_dir),
                             tty, sudo, **kwargs)
                    log.debug('Removed {0}/master.pem'.format(tmp_dir))
                if master_conf:
                    root_cmd('rm -f \'{0}/master\''.format(tmp_dir),
                             tty, sudo, **kwargs)
>>>>>>> 7a773758
                    log.debug('Removed {0}/master'.format(tmp_dir))

                # Remove pre-seed keys directory
                if preseed_minion_keys is not None:
                    root_cmd(
                        'rm -rf \'{0}\''.format(
                            preseed_minion_keys_tempdir
                        ), tty, sudo, **ssh_kwargs
                    )
                    log.debug(
                        'Removed {0}'.format(preseed_minion_keys_tempdir)
                    )

            if start_action and not parallel:
                queuereturn = queue.get()
                process.join()
                if queuereturn and start_action:
                    #client = salt.client.LocalClient(conf_file)
                    #output = client.cmd_iter(
                    #    host, 'state.highstate', timeout=timeout
                    #)
                    #for line in output:
                    #    print(line)
                    log.info(
                        'Executing {0} on the salt-minion'.format(
                            start_action
                        )
                    )
                    root_cmd(
                        'salt-call {0}'.format(start_action),
                        tty, sudo, **ssh_kwargs
                    )
                    log.info(
                        'Finished executing {0} on the salt-minion'.format(
                            start_action
                        )
                    )
            # Fire deploy action
            fire_event(
                'event',
                '{0} has been deployed at {1}'.format(name, host),
                'salt/cloud/{0}/deploy_script'.format(name),
                {
                    'name': name,
                    'host': host
                },
                transport=opts.get('transport', 'zeromq')
            )
            if file_map_fail or file_map_success:
                return {
                    'File Upload Success': file_map_success,
                    'File Upload Failure': file_map_fail,
                }
            return True
    return False


def fire_event(key, msg, tag, args=None, sock_dir=None, transport='zeromq'):
    # Fire deploy action
    if sock_dir is None:
        sock_dir = os.path.join(syspaths.SOCK_DIR, 'master')
    event = salt.utils.event.get_event(
            'master',
            sock_dir,
            transport,
            listen=False)
    try:
        event.fire_event(msg, tag)
    except ValueError:
        # We're using at least a 0.17.x version of salt
        if isinstance(args, dict):
            args[key] = msg
        else:
            args = {key: msg}
        event.fire_event(args, tag)

    # https://github.com/zeromq/pyzmq/issues/173#issuecomment-4037083
    # Assertion failed: get_load () == 0 (poller_base.cpp:32)
    time.sleep(0.025)


def _exec_ssh_cmd(cmd, error_msg=None, allow_failure=False, **kwargs):
    if error_msg is None:
        error_msg = 'A wrong password has been issued while establishing ssh session'
    password_retries = kwargs.get('password_retries', 3)
    try:
        stdout, stderr = None, None
        proc = vt.Terminal(
            cmd,
            shell=True,
            log_stdout=True,
            log_stderr=True,
            stream_stdout=kwargs.get('display_ssh_output', True),
            stream_stderr=kwargs.get('display_ssh_output', True)
        )
        sent_password = 0
        while proc.has_unread_data:
            stdout, stderr = proc.recv()
            if stdout and SSH_PASSWORD_PROMP_RE.search(stdout):
                if (
                    kwargs.get('password', None)
                    and (sent_password < password_retries)
                ):
                    sent_password += 1
                    proc.sendline(kwargs['password'])
                else:
                    raise SaltCloudPasswordError(error_msg)
            # 0.0125 is really too fast on some systems
            time.sleep(0.5)
        if proc.exitstatus != 0:
            if allow_failure is False:
                raise SaltCloudSystemExit(
                    'Command {0!r} failed. Exit code: {1}'.format(
                        cmd, proc.exitstatus
                    )
                )
        return proc.exitstatus
    except vt.TerminalException as err:
        trace = traceback.format_exc()
        log.error(error_msg.format(cmd, err, trace))
    finally:
        proc.close(terminate=True, kill=True)
    # Signal an error
    return 1


def scp_file(dest_path, contents, kwargs):
    '''
    Use scp or sftp to copy a file to a server
    '''
    tmpfh, tmppath = tempfile.mkstemp()
    with salt.utils.fopen(tmppath, 'w') as tmpfile:
        tmpfile.write(contents)

    log.debug('Uploading {0} to {1}'.format(dest_path, kwargs['hostname']))

    ssh_args = [
        # Don't add new hosts to the host key database
        '-oStrictHostKeyChecking=no',
        # Set hosts key database path to /dev/null, i.e., non-existing
        '-oUserKnownHostsFile=/dev/null',
        # Don't re-use the SSH connection. Less failures.
        '-oControlPath=none'
    ]
    if 'key_filename' in kwargs:
        # There should never be both a password and an ssh key passed in, so
        ssh_args.extend([
            # tell SSH to skip password authentication
            '-oPasswordAuthentication=no',
            '-oChallengeResponseAuthentication=no',
            # Make sure public key authentication is enabled
            '-oPubkeyAuthentication=yes',
            # No Keyboard interaction!
            '-oKbdInteractiveAuthentication=no',
            # Also, specify the location of the key file
            '-i {0}'.format(kwargs['key_filename'])
        ])

    if 'port' in kwargs:
        ssh_args.append('-oPort={0}'.format(kwargs['port']))

    if 'ssh_gateway' in kwargs:
        ssh_gateway = kwargs['ssh_gateway']
        ssh_gateway_port = 22
        ssh_gateway_key = ''
        ssh_gateway_user = 'root'
        if ':' in ssh_gateway:
            ssh_gateway, ssh_gateway_port = ssh_gateway.split(':')
        if 'ssh_gateway_port' in kwargs:
            ssh_gateway_port = kwargs['ssh_gateway_port']
        if 'ssh_gateway_key' in kwargs:
            ssh_gateway_key = '-i {0}'.format(kwargs['ssh_gateway_key'])
        if 'ssh_gateway_user' in kwargs:
            ssh_gateway_user = kwargs['ssh_gateway_user']

        ssh_args.append(
            # Setup ProxyCommand
            '-oProxyCommand="ssh {0} {1} {2} {3} {4}@{5} -p {6} nc -q0 %h %p"'.format(
                # Don't add new hosts to the host key database
                '-oStrictHostKeyChecking=no',
                # Set hosts key database path to /dev/null, i.e., non-existing
                '-oUserKnownHostsFile=/dev/null',
                # Don't re-use the SSH connection. Less failures.
                '-oControlPath=none',
                ssh_gateway_key,
                ssh_gateway_user,
                ssh_gateway,
                ssh_gateway_port
            )
        )
    if kwargs.get('use_sftp', False) is True:
        cmd = 'sftp {0} {2[username]}@{2[hostname]} <<< "put {1} {3}"'.format(
            ' '.join(ssh_args), tmppath, kwargs, dest_path
        )
        log.debug('SFTP command: {0!r}'.format(cmd))
    else:
        cmd = (
            'scp {0} {1} {2[username]}@{2[hostname]}:{3} || '
            'echo "put {1} {3}" | sftp {0} {2[username]}@{2[hostname]} || '
            'rsync -avz -e "ssh {0}" {1} {2[username]}@{2[hostname]}:{3}'.format(
                ' '.join(ssh_args), tmppath, kwargs, dest_path
            )
        )
        log.debug('SCP command: {0!r}'.format(cmd))
    retcode = _exec_ssh_cmd(cmd,
                            error_msg='Failed to upload file {0!r}: {1}\n{2}',
                            password_retries=3,
                            **kwargs)
    return retcode


def sftp_file(dest_path, contents=None, kwargs=None, local_file=None):
    '''
    Use sftp to upload a file to a server
    '''
    if kwargs is None:
        kwargs = {}

    if contents is not None:
        tmpfh, tmppath = tempfile.mkstemp()
        with salt.utils.fopen(tmppath, 'w') as tmpfile:
            tmpfile.write(contents)

    if local_file is not None:
        tmppath = local_file

    log.debug('Uploading {0} to {1} (sfcp)'.format(dest_path, kwargs.get('hostname')))

    ssh_args = [
        # Don't add new hosts to the host key database
        '-oStrictHostKeyChecking=no',
        # Set hosts key database path to /dev/null, i.e., non-existing
        '-oUserKnownHostsFile=/dev/null',
        # Don't re-use the SSH connection. Less failures.
        '-oControlPath=none'
    ]
    if 'key_filename' in kwargs:
        # There should never be both a password and an ssh key passed in, so
        ssh_args.extend([
            # tell SSH to skip password authentication
            '-oPasswordAuthentication=no',
            '-oChallengeResponseAuthentication=no',
            # Make sure public key authentication is enabled
            '-oPubkeyAuthentication=yes',
            # No Keyboard interaction!
            '-oKbdInteractiveAuthentication=no',
            # Also, specify the location of the key file
            '-oIdentityFile={0}'.format(kwargs['key_filename'])
        ])

    if 'port' in kwargs:
        ssh_args.append('-oPort={0}'.format(kwargs['port']))

    if 'ssh_gateway' in kwargs:
        ssh_gateway = kwargs['ssh_gateway']
        ssh_gateway_port = 22
        ssh_gateway_key = ''
        ssh_gateway_user = 'root'
        if ':' in ssh_gateway:
            ssh_gateway, ssh_gateway_port = ssh_gateway.split(':')
        if 'ssh_gateway_port' in kwargs:
            ssh_gateway_port = kwargs['ssh_gateway_port']
        if 'ssh_gateway_key' in kwargs:
            ssh_gateway_key = '-i {0}'.format(kwargs['ssh_gateway_key'])
        if 'ssh_gateway_user' in kwargs:
            ssh_gateway_user = kwargs['ssh_gateway_user']

        ssh_args.append(
            # Setup ProxyCommand
            '-oProxyCommand="ssh {0} {1} {2} {3} {4}@{5} -p {6} nc -q0 %h %p"'.format(
                # Don't add new hosts to the host key database
                '-oStrictHostKeyChecking=no',
                # Set hosts key database path to /dev/null, i.e., non-existing
                '-oUserKnownHostsFile=/dev/null',
                # Don't re-use the SSH connection. Less failures.
                '-oControlPath=none',
                ssh_gateway_key,
                ssh_gateway_user,
                ssh_gateway,
                ssh_gateway_port
            )
        )

    cmd = 'echo "put {0} {1}" | sftp {2} {3[username]}@{3[hostname]}'.format(
        tmppath, dest_path, ' '.join(ssh_args), kwargs
    )
    log.debug('SFTP command: {0!r}'.format(cmd))
    retcode = _exec_ssh_cmd(cmd,
                            error_msg='Failed to upload file {0!r}: {1}\n{2}',
                            password_retries=3,
                            **kwargs)
    return retcode


def win_cmd(command, **kwargs):
    '''
    Wrapper for commands to be run against Windows boxes
    '''
    try:
        proc = NonBlockingPopen(
            command,
            shell=True,
            stderr=subprocess.PIPE,
            stdout=subprocess.PIPE,
            stream_stds=kwargs.get('display_ssh_output', True),
        )
        log.debug(
            'Executing command(PID {0}): {1!r}'.format(
                proc.pid, command
            )
        )
        proc.poll_and_read_until_finish()
        proc.communicate()
        return proc.returncode
    except Exception as err:
        log.error(
            'Failed to execute command {0!r}: {1}\n'.format(
                command, err
            ),
            exc_info=True
        )
    # Signal an error
    return 1


def root_cmd(command, tty, sudo, allow_failure=False, **kwargs):
    '''
    Wrapper for commands to be run as root
    '''
    if sudo:
        if 'sudo_password' in kwargs and kwargs['sudo_password'] is not None:
            command = 'echo "{1}" | sudo -S {0}'.format(
                command,
                kwargs['sudo_password'],
            )
        else:
            command = 'sudo {0}'.format(command)
        log.debug('Using sudo to run command {0}'.format(command))

    ssh_args = []

    if tty:
        # Use double `-t` on the `ssh` command, it's necessary when `sudo` has
        # `requiretty` enforced.
        ssh_args.extend(['-t', '-t'])

    known_hosts_file = kwargs.get('known_hosts_file', '/dev/null')
    host_key_checking = 'no'
    if known_hosts_file != '/dev/null':
        host_key_checking = 'yes'

    ssh_args.extend([
        # Don't add new hosts to the host key database
        '-oStrictHostKeyChecking={0}'.format(host_key_checking),
        # Set hosts key database path to /dev/null, i.e., non-existing
        '-oUserKnownHostsFile={0}'.format(known_hosts_file),
        # Don't re-use the SSH connection. Less failures.
        '-oControlPath=none'
    ])

    if 'key_filename' in kwargs:
        # There should never be both a password and an ssh key passed in, so
        ssh_args.extend([
            # tell SSH to skip password authentication
            '-oPasswordAuthentication=no',
            '-oChallengeResponseAuthentication=no',
            # Make sure public key authentication is enabled
            '-oPubkeyAuthentication=yes',
            # No Keyboard interaction!
            '-oKbdInteractiveAuthentication=no',
            # Also, specify the location of the key file
            '-i {0}'.format(kwargs['key_filename'])
        ])

    if 'ssh_gateway' in kwargs:
        ssh_gateway = kwargs['ssh_gateway']
        ssh_gateway_port = 22
        ssh_gateway_key = ''
        ssh_gateway_user = 'root'
        if ':' in ssh_gateway:
            ssh_gateway, ssh_gateway_port = ssh_gateway.split(':')
        if 'ssh_gateway_port' in kwargs:
            ssh_gateway_port = kwargs['ssh_gateway_port']
        if 'ssh_gateway_key' in kwargs:
            ssh_gateway_key = '-i {0}'.format(kwargs['ssh_gateway_key'])
        if 'ssh_gateway_user' in kwargs:
            ssh_gateway_user = kwargs['ssh_gateway_user']

        ssh_args.extend([
            # Setup ProxyCommand
            '-oProxyCommand="ssh {0} {1} {2} {3} {4}@{5} -p {6} nc -q0 %h %p"'.format(
                # Don't add new hosts to the host key database
                '-oStrictHostKeyChecking=no',
                # Set hosts key database path to /dev/null, i.e., non-existing
                '-oUserKnownHostsFile=/dev/null',
                # Don't re-use the SSH connection. Less failures.
                '-oControlPath=none',
                ssh_gateway_key,
                ssh_gateway_user,
                ssh_gateway,
                ssh_gateway_port
            )
        ])
        log.info(
            'Using SSH gateway {0}@{1}:{2}'.format(
                ssh_gateway_user, ssh_gateway, ssh_gateway_port
            )
        )

    if 'port' in kwargs:
        ssh_args.extend(['-p {0}'.format(kwargs['port'])])

    cmd = 'ssh {0} {1[username]}@{1[hostname]} {2}'.format(
        ' '.join(ssh_args), kwargs, pipes.quote(command)
    )
    log.debug('SSH command: {0!r}'.format(cmd))
    retcode = _exec_ssh_cmd(cmd, allow_failure=allow_failure, **kwargs)
    return retcode


def check_auth(name, sock_dir=None, queue=None, timeout=300):
    '''
    This function is called from a multiprocess instance, to wait for a minion
    to become available to receive salt commands
    '''
    event = salt.utils.event.SaltEvent('master', sock_dir)
    starttime = time.mktime(time.localtime())
    newtimeout = timeout
    log.debug(
        'In check_auth, waiting for {0} to become available'.format(
            name
        )
    )
    while newtimeout > 0:
        newtimeout = timeout - (time.mktime(time.localtime()) - starttime)
        ret = event.get_event(full=True)
        if ret is None:
            continue
        if ret['tag'] == 'minion_start' and ret['data']['id'] == name:
            queue.put(name)
            newtimeout = 0
            log.debug('Minion {0} is ready to receive commands'.format(name))


def ip_to_int(ip):
    '''
    Converts an IP address to an integer
    '''
    ret = 0
    for octet in ip.split('.'):
        ret = ret * 256 + int(octet)
    return ret


def is_public_ip(ip):
    '''
    Determines whether an IP address falls within one of the private IP ranges
    '''
    addr = ip_to_int(ip)
    if addr > 167772160 and addr < 184549375:
        # 10.0.0.0/24
        return False
    elif addr > 3232235520 and addr < 3232301055:
        # 192.168.0.0/16
        return False
    elif addr > 2886729728 and addr < 2887778303:
        # 172.16.0.0/12
        return False
    return True


def check_name(name, safe_chars):
    '''
    Check whether the specified name contains invalid characters
    '''
    regexp = re.compile('[^{0}]'.format(safe_chars))
    if regexp.search(name):
        raise SaltCloudException(
            '{0} contains characters not supported by this cloud provider. '
            'Valid characters are: {1}'.format(
                name, safe_chars
            )
        )


def remove_sshkey(host, known_hosts=None):
    '''
    Remove a host from the known_hosts file
    '''
    if known_hosts is None:
        if 'HOME' in os.environ:
            known_hosts = '{0}/.ssh/known_hosts'.format(os.environ['HOME'])
        else:
            try:
                known_hosts = '{0}/.ssh/known_hosts'.format(
                    pwd.getpwuid(os.getuid()).pwd_dir
                )
            except Exception:
                pass

    if known_hosts is not None:
        log.debug(
            'Removing ssh key for {0} from known hosts file {1}'.format(
                host, known_hosts
            )
        )
    else:
        log.debug(
            'Removing ssh key for {0} from known hosts file'.format(host)
        )

    cmd = 'ssh-keygen -R {0}'.format(host)
    subprocess.call(cmd, shell=True)


def wait_for_ip(update_callback,
                update_args=None,
                update_kwargs=None,
                timeout=5 * 60,
                interval=5,
                interval_multiplier=1,
                max_failures=10):
    '''
    Helper function that waits for an IP address for a specific maximum amount
    of time.

    :param update_callback: callback function which queries the cloud provider
                            for the VM ip address. It must return None if the
                            required data, IP included, is not available yet.
    :param update_args: Arguments to pass to update_callback
    :param update_kwargs: Keyword arguments to pass to update_callback
    :param timeout: The maximum amount of time(in seconds) to wait for the IP
                    address.
    :param interval: The looping interval, i.e., the amount of time to sleep
                     before the next iteration.
    :param interval_multiplier: Increase the interval by this multiplier after
                                each request; helps with throttling
    :param max_failures: If update_callback returns ``False`` it's considered
                         query failure. This value is the amount of failures
                         accepted before giving up.
    :returns: The update_callback returned data
    :raises: SaltCloudExecutionTimeout

    '''
    if update_args is None:
        update_args = ()
    if update_kwargs is None:
        update_kwargs = {}

    duration = timeout
    while True:
        log.debug(
            'Waiting for VM IP. Giving up in 00:{0:02d}:{1:02d}'.format(
                int(timeout // 60),
                int(timeout % 60)
            )
        )
        data = update_callback(*update_args, **update_kwargs)
        if data is False:
            log.debug(
                'update_callback has returned False which is considered a '
                'failure. Remaining Failures: {0}'.format(max_failures)
            )
            max_failures -= 1
            if max_failures <= 0:
                raise SaltCloudExecutionFailure(
                    'Too much failures occurred while waiting for '
                    'the IP address'
                )
        elif data is not None:
            return data

        if timeout < 0:
            raise SaltCloudExecutionTimeout(
                'Unable to get IP for 00:{0:02d}:{1:02d}'.format(
                    int(duration // 60),
                    int(duration % 60)
                )
            )
        time.sleep(interval)
        timeout -= interval

        if interval_multiplier > 1:
            interval *= interval_multiplier
            if interval > timeout:
                interval = timeout + 1
            log.info('Interval multiplier in effect; interval is '
                     'now {0}s'.format(interval))


def simple_types_filter(data):
    '''
    Convert the data list, dictionary into simple types, i.e., int, float, string,
    bool, etc.
    '''
    if data is None:
        return data

    simpletypes_keys = (str, six.text_type, int, long, float, bool)
    simpletypes_values = tuple(list(simpletypes_keys) + [list, tuple])

    if isinstance(data, (list, tuple)):
        simplearray = []
        for value in data:
            if value is not None:
                if isinstance(value, (dict, list)):
                    value = simple_types_filter(value)
                elif not isinstance(value, simpletypes_values):
                    value = repr(value)
            simplearray.append(value)
        return simplearray

    if isinstance(data, dict):
        simpledict = {}
        for key, value in data.items():
            if key is not None and not isinstance(key, simpletypes_keys):
                key = repr(key)
            if value is not None and isinstance(value, (dict, list, tuple)):
                value = simple_types_filter(value)
            elif value is not None and not isinstance(value, simpletypes_values):
                value = repr(value)
            simpledict[key] = value
        return simpledict

    return data


def list_nodes_select(nodes, selection, call=None):
    '''
    Return a list of the VMs that are on the provider, with select fields
    '''
    if call == 'action':
        raise SaltCloudSystemExit(
            'The list_nodes_select function must be called '
            'with -f or --function.'
        )

    if 'error' in nodes:
        raise SaltCloudSystemExit(
            'An error occurred while listing nodes: {0}'.format(
                nodes['error']['Errors']['Error']['Message']
            )
        )

    ret = {}
    for node in nodes:
        pairs = {}
        data = nodes[node]
        for key in data:
            if str(key) in selection:
                value = data[key]
                pairs[key] = value
        ret[node] = pairs

    return ret


def cachedir_index_add(minion_id, profile, driver, provider, base=None):
    '''
    Add an entry to the cachedir index. This generally only needs to happen when
    a new instance is created. This entry should contain:

    .. code-block:: yaml

        - minion_id
        - profile used to create the instance
        - provider and driver name

    The intent of this function is to speed up lookups for the cloud roster for
    salt-ssh. However, other code that makes use of profile information can also
    make use of this function.
    '''
    base = init_cachedir(base)
    index_file = os.path.join(base, 'index.p')

    if os.path.exists(index_file):
        with salt.utils.fopen(index_file, 'r') as fh_:
            index = msgpack.load(fh_)
    else:
        index = {}

    prov_comps = provider.split(':')

    index.update({
        minion_id: {
            'id': minion_id,
            'profile': profile,
            'driver': driver,
            'provider': prov_comps[0],
        }
    })

    with salt.utils.fopen(index_file, 'w') as fh_:
        msgpack.dump(index, fh_)


def cachedir_index_del(minion_id, base=None):
    '''
    Delete an entry from the cachedir index. This generally only needs to happen
    when an instance is deleted.
    '''
    base = init_cachedir(base)
    index_file = os.path.join(base, 'index.p')

    if os.path.exists(index_file):
        with salt.utils.fopen(index_file, 'r') as fh_:
            index = msgpack.load(fh_)
    else:
        return

    if minion_id in index:
        del index[minion_id]

    with salt.utils.fopen(index_file, 'w') as fh_:
        msgpack.dump(index, fh_)


def init_cachedir(base=None):
    '''
    Initialize the cachedir needed for Salt Cloud to keep track of minions
    '''
    if base is None:
        base = os.path.join(syspaths.CACHE_DIR, 'cloud')
    needed_dirs = (base,
                   os.path.join(base, 'requested'),
                   os.path.join(base, 'active'))
    for dir_ in needed_dirs:
        if not os.path.exists(dir_):
            os.makedirs(dir_)
        os.chmod(base, 0o755)

    return base


def request_minion_cachedir(
        minion_id,
        fingerprint='',
        pubkey=None,
        provider=None,
        base=None,
    ):
    '''
    Creates an entry in the requested/ cachedir. This means that Salt Cloud has
    made a request to a cloud provider to create an instance, but it has not
    yet verified that the instance properly exists.

    If the fingerprint is unknown, a raw pubkey can be passed in, and a
    fingerprint will be calculated. If both are empty, then the fingerprint
    will be set to None.
    '''
    if base is None:
        base = os.path.join(syspaths.CACHE_DIR, 'cloud')

    if not fingerprint:
        if pubkey is not None:
            fingerprint = salt.utils.pem_finger(key=pubkey)

    init_cachedir(base)

    data = {
        'minion_id': minion_id,
        'fingerprint': fingerprint,
        'provider': provider,
    }

    fname = '{0}.p'.format(minion_id)
    path = os.path.join(base, 'requested', fname)
    with salt.utils.fopen(path, 'w') as fh_:
        msgpack.dump(data, fh_)


def change_minion_cachedir(
        minion_id,
        cachedir,
        data=None,
        base=None,
    ):
    '''
    Changes the info inside a minion's cachedir entry. The type of cachedir
    must be specified (i.e., 'requested' or 'active'). A dict is also passed in
    which contains the data to be changed.

    Example:

        change_minion_cachedir(
            'myminion',
            'requested',
            {'fingerprint': '26:5c:8c:de:be:fe:89:c0:02:ed:27:65:0e:bb:be:60'},
        )
    '''
    if not isinstance(data, dict):
        return False

    if base is None:
        base = os.path.join(syspaths.CACHE_DIR, 'cloud')

    fname = '{0}.p'.format(minion_id)
    path = os.path.join(base, cachedir, fname)

    with salt.utils.fopen(path, 'r') as fh_:
        cache_data = msgpack.load(fh_)

    cache_data.update(data)

    with salt.utils.fopen(path, 'w') as fh_:
        msgpack.dump(cache_data, fh_)


def activate_minion_cachedir(minion_id, base=None):
    '''
    Moves a minion from the requested/ cachedir into the active/ cachedir. This
    means that Salt Cloud has verified that a requested instance properly
    exists, and should be expected to exist from here on out.
    '''
    if base is None:
        base = os.path.join(syspaths.CACHE_DIR, 'cloud')

    fname = '{0}.p'.format(minion_id)
    src = os.path.join(base, 'requested', fname)
    dst = os.path.join(base, 'active')
    shutil.move(src, dst)


def delete_minion_cachedir(minion_id, provider, opts, base=None):
    '''
    Deletes a minion's entry from the cloud cachedir. It will search through
    all cachedirs to find the minion's cache file.
    Needs `update_cachedir` set to True.
    '''
    if opts.get('update_cachedir', False) is False:
        return

    if base is None:
        base = os.path.join(syspaths.CACHE_DIR, 'cloud')

    driver = next(iter(opts['providers'][provider].keys()))
    fname = '{0}.p'.format(minion_id)
    for cachedir in ('requested', 'active'):
        path = os.path.join(base, cachedir, driver, provider, fname)
        log.debug('path: {0}'.format(path))
        if os.path.exists(path):
            os.remove(path)


def list_cache_nodes_full(opts, provider=None, base=None):
    '''
    Return a list of minion data from the cloud cache, rather from the cloud
    providers themselves. This is the cloud cache version of list_nodes_full().
    '''
    if opts.get('update_cachedir', False) is False:
        return

    if base is None:
        base = os.path.join(syspaths.CACHE_DIR, 'cloud', 'active')

    minions = {}
    # First, get a list of all drivers in use
    for driver in os.listdir(base):
        minions[driver] = {}
        prov_dir = os.path.join(base, driver)
        # Then, get a list of all providers per driver
        for prov in os.listdir(prov_dir):
            # If a specific provider is requested, filter out everyone else
            if provider and provider != prov:
                continue
            minions[driver][prov] = {}
            min_dir = os.path.join(prov_dir, prov)
            # Get a list of all nodes per provider
            for minion_id in os.listdir(min_dir):
                # Finally, get a list of full minion data
                fname = '{0}.p'.format(minion_id)
                fpath = os.path.join(min_dir, fname)
                with salt.utils.fopen(fpath, 'r') as fh_:
                    minions[driver][prov][minion_id] = msgpack.load(fh_)

    return minions


def cache_nodes_ip(opts, base=None):
    '''
    Retrieve a list of all nodes from Salt Cloud cache, and any associated IP
    addresses. Returns a dict.
    '''
    if base is None:
        base = os.path.join(syspaths.CACHE_DIR, 'cloud')

    minions = list_cache_nodes_full(opts, base=base)


def update_bootstrap(config, url=None):

    '''
    Update the salt-bootstrap script

        url can be either:

            - The URL to fetch the bootstrap script from
            - The absolute path to the bootstrap
            - The content of the bootstrap script


    '''
    default_url = config.get('bootstrap_script_url',
                             'https://bootstrap.saltstack.com')
    if not url:
        url = default_url
    if not url:
        raise ValueError('Cant get any source to update')
    if (url.startswith('http')) or ('://' in url):
        log.debug('Updating the bootstrap-salt.sh script to latest stable')
        try:
            import requests
        except ImportError:
            return {'error': (
                'Updating the bootstrap-salt.sh script requires the '
                'Python requests library to be installed'
            )}
        req = requests.get(url)
        if req.status_code != 200:
            return {'error': (
                'Failed to download the latest stable version of the '
                'bootstrap-salt.sh script from {0}. HTTP error: '
                '{1}'.format(
                    url, req.status_code
                )
            )}
        script_content = req.text
        if url == default_url:
            script_name = 'bootstrap-salt.sh'
        else:
            script_name = os.path.basename(url)
    elif os.path.exists(url):
        with salt.utils.fopen(url) as fic:
            script_content = fic.read()
        script_name = os.path.basename(url)
    # in last case, assuming we got a script content
    else:
        script_content = url
        script_name = '{0}.sh'.format(
            hashlib.sha1(script_content).hexdigest()
        )

    if not script_content:
        raise ValueError('No content in bootstrap script !')

    # Get the path to the built-in deploy scripts directory
    builtin_deploy_dir = os.path.join(
        os.path.dirname(__file__),
        'deploy'
    )

    # Compute the search path from the current loaded opts conf_file
    # value
    deploy_d_from_conf_file = os.path.join(
        os.path.dirname(config['conf_file']),
        'cloud.deploy.d'
    )

    # Compute the search path using the install time defined
    # syspaths.CONF_DIR
    deploy_d_from_syspaths = os.path.join(
        syspaths.CONFIG_DIR,
        'cloud.deploy.d'
    )

    # Get a copy of any defined search paths, flagging them not to
    # create parent
    deploy_scripts_search_paths = []
    for entry in config.get('deploy_scripts_search_path', []):
        if entry.startswith(builtin_deploy_dir):
            # We won't write the updated script to the built-in deploy
            # directory
            continue

        if entry in (deploy_d_from_conf_file, deploy_d_from_syspaths):
            # Allow parent directories to be made
            deploy_scripts_search_paths.append((entry, True))
        else:
            deploy_scripts_search_paths.append((entry, False))

    # In case the user is not using defaults and the computed
    # 'cloud.deploy.d' from conf_file and syspaths is not included, add
    # them
    if deploy_d_from_conf_file not in deploy_scripts_search_paths:
        deploy_scripts_search_paths.append(
            (deploy_d_from_conf_file, True)
        )
    if deploy_d_from_syspaths not in deploy_scripts_search_paths:
        deploy_scripts_search_paths.append(
            (deploy_d_from_syspaths, True)
        )

    finished = []
    finished_full = []
    for entry, makedirs in deploy_scripts_search_paths:
        # This handles duplicate entries, which are likely to appear
        if entry in finished:
            continue
        else:
            finished.append(entry)

        if makedirs and not os.path.isdir(entry):
            try:
                os.makedirs(entry)
            except (OSError, IOError) as err:
                log.info(
                    'Failed to create directory {0!r}'.format(entry)
                )
                continue

        if not is_writeable(entry):
            log.debug(
                'The {0!r} is not writeable. Continuing...'.format(
                    entry
                )
            )
            continue

        deploy_path = os.path.join(entry, script_name)
        try:
            finished_full.append(deploy_path)
            with salt.utils.fopen(deploy_path, 'w') as fp_:
                fp_.write(script_content)
        except (OSError, IOError) as err:
            log.debug(
                'Failed to write the updated script: {0}'.format(err)
            )
            continue

    return {'Success': {'Files updated': finished_full}}


def cache_node_list(nodes, provider, opts):
    '''
    If configured to do so, update the cloud cachedir with the current list of
    nodes. Also fires configured events pertaining to the node list.

    .. versionadded:: 2014.7.0
    '''
    if 'update_cachedir' not in opts or not opts['update_cachedir']:
        return

    base = os.path.join(init_cachedir(), 'active')
    driver = next(iter(opts['providers'][provider].keys()))
    prov_dir = os.path.join(base, driver, provider)
    if not os.path.exists(prov_dir):
        os.makedirs(prov_dir)

    # Check to see if any nodes in the cache are not in the new list
    missing_node_cache(prov_dir, nodes, provider, opts)

    for node in nodes:
        diff_node_cache(prov_dir, node, nodes[node], opts)
        path = os.path.join(prov_dir, '{0}.p'.format(node))
        with salt.utils.fopen(path, 'w') as fh_:
            msgpack.dump(nodes[node], fh_)


def cache_node(node, provider, opts):
    '''
    Cache node individually

    .. versionadded:: 2014.7.0
    '''
    if 'update_cachedir' not in opts or not opts['update_cachedir']:
        return

    if not os.path.exists(os.path.join(syspaths.CACHE_DIR, 'cloud', 'active')):
        init_cachedir()

    base = os.path.join(syspaths.CACHE_DIR, 'cloud', 'active')
    provider, driver = provider.split(':')
    prov_dir = os.path.join(base, driver, provider)
    if not os.path.exists(prov_dir):
        os.makedirs(prov_dir)
    path = os.path.join(prov_dir, '{0}.p'.format(node['name']))
    with salt.utils.fopen(path, 'w') as fh_:
        msgpack.dump(node, fh_)


def missing_node_cache(prov_dir, node_list, provider, opts):
    '''
    Check list of nodes to see if any nodes which were previously known about
    in the cache have been removed from the node list.

    This function will only run if configured to do so in the main Salt Cloud
    configuration file (normally /etc/salt/cloud).

    .. code-block:: yaml

        diff_cache_events: True

    .. versionadded:: 2014.7.0
    '''
    cached_nodes = []
    for node in os.listdir(prov_dir):
        cached_nodes.append(node.replace('.p', ''))

    log.debug(sorted(cached_nodes))
    log.debug(sorted(node_list))
    for node in cached_nodes:
        if node not in node_list:
            delete_minion_cachedir(node, provider, opts)
            if 'diff_cache_events' in opts and opts['diff_cache_events']:
                fire_event(
                    'event',
                    'cached node missing from provider',
                    'salt/cloud/{0}/cache_node_missing'.format(node),
                    {'missing node': node},
                    transport=opts.get('transport', 'zeromq')
                )


def diff_node_cache(prov_dir, node, new_data, opts):
    '''
    Check new node data against current cache. If data differ, fire an event
    which consists of the new node data.

    This function will only run if configured to do so in the main Salt Cloud
    configuration file (normally /etc/salt/cloud).

    .. code-block:: yaml

        diff_cache_events: True

    .. versionadded:: 2014.7.0
    '''
    if 'diff_cache_events' not in opts or not opts['diff_cache_events']:
        return

    if node is None:
        return
    path = os.path.join(prov_dir, node)
    path = '{0}.p'.format(path)

    if not os.path.exists(path):
        event_data = _strip_cache_events(new_data, opts)

        fire_event(
            'event',
            'new node found',
            'salt/cloud/{0}/cache_node_new'.format(node),
            {'new_data': event_data},
            transport=opts.get('transport', 'zeromq')
        )
        return

    with salt.utils.fopen(path, 'r') as fh_:
        try:
            cache_data = msgpack.load(fh_)
        except ValueError:
            log.warning('Cache for {0} was corrupt: Deleting'.format(node))
            cache_data = {}

    # Perform a simple diff between the old and the new data, and if it differs,
    # return both dicts.
    # TODO: Return an actual diff
    diff = cmp(new_data, cache_data)
    if diff != 0:
        fire_event(
            'event',
            'node data differs',
            'salt/cloud/{0}/cache_node_diff'.format(node),
            {
                'new_data': _strip_cache_events(new_data, opts),
                'cache_data': _strip_cache_events(cache_data, opts),
            },
            transport=opts.get('transport', 'zeromq')
        )


def _strip_cache_events(data, opts):
    '''
    Strip out user-configured sensitive event data. The fields to be stripped
    are configured in the main Salt Cloud configuration file, usually
    ``/etc/salt/cloud``.

    .. code-block: yaml

        cache_event_strip_fields:
          - password
          - priv_key

    .. versionadded:: 2014.7.0
    '''
    event_data = copy.deepcopy(data)
    strip_fields = opts.get('cache_event_strip_fields', [])
    for field in strip_fields:
        if field in event_data:
            del event_data[field]

    return event_data


def _salt_cloud_force_ascii(exc):
    '''
    Helper method to try its best to convert any Unicode text into ASCII
    without stack tracing since salt internally does not handle Unicode strings

    This method is not supposed to be used directly. Once
    `py:module: salt.utils.cloud` is imported this method register's with
    python's codecs module for proper automatic conversion in case of encoding
    errors.
    '''
    if not isinstance(exc, (UnicodeEncodeError, UnicodeTranslateError)):
        raise TypeError('Can\'t handle {0}'.format(exc))

    unicode_trans = {
        u'\xa0': u' ',   # Convert non-breaking space to space
        u'\u2013': u'-',  # Convert en dash to dash
    }

    if exc.object[exc.start:exc.end] in unicode_trans:
        return unicode_trans[exc.object[exc.start:exc.end]], exc.end

    # There's nothing else we can do, raise the exception
    raise exc

codecs.register_error('salt-cloud-force-ascii', _salt_cloud_force_ascii)


def retrieve_password_from_keyring(credential_id, username):
    '''
    Retrieve particular user's password for a specified credential set from system keyring.
    '''
    try:
        import keyring
        return keyring.get_password(credential_id, username)
    except ImportError:
        log.error('USE_KEYRING configured as a password, but no keyring module is installed')
        return False


def _save_password_in_keyring(credential_id, username, password):
    '''
    Saves provider password in system keyring
    '''
    try:
        import keyring
        return keyring.set_password(credential_id, username, password)
    except ImportError:
        log.error('Tried to store password in keyring, but no keyring module is installed')
        return False


def store_password_in_keyring(credential_id, username, password=None):
    '''
    Interactively prompts user for a password and stores it in system keyring
    '''
    try:
        import keyring
        import keyring.errors
        if password is None:
            prompt = 'Please enter password for {0}: '.format(credential_id)
            try:
                password = getpass.getpass(prompt)
            except EOFError:
                password = None

            if not password:
                # WE should raise something else here to be able to use this
                # as/from an API
                raise RuntimeError('Invalid password provided.')

        try:
            _save_password_in_keyring(credential_id, username, password)
        except keyring.errors.PasswordSetError as exc:
            log.debug('Problem saving password in the keyring: {0}'.format(exc))
    except ImportError:
        log.error('Tried to store password in keyring, but no keyring module is installed')
        return False


def _unwrap_dict(dictionary, index_string):
    '''
    Accepts index in form of a string
    Returns final value
    Example: dictionary = {'a': {'b': {'c': 'foobar'}}}
             index_string = 'a,b,c'
             returns 'foobar'
    '''
    index = index_string.split(',')
    for k in index:
        dictionary = dictionary[k]
    return dictionary


def run_func_until_ret_arg(fun, kwargs, fun_call=None, argument_being_watched=None, required_argument_response=None):
    '''
    Waits until the function retrieves some required argument.
    NOTE: Tested with ec2 describe_volumes and describe_snapshots only.
    '''
    status = None
    while status != required_argument_response:
        f_result = fun(kwargs, call=fun_call)
        r_set = {}
        for d in f_result:
            if isinstance(d, list):
                d0 = d[0]
                if isinstance(d0, dict):
                    for k, v in d0.items():
                        r_set[k] = v
        status = _unwrap_dict(r_set, argument_being_watched)
        log.debug('Function: {0}, Watched arg: {1}, Response: {2}'.format(str(fun).split(' ')[1],
                                                                          argument_being_watched,
                                                                          status))
        time.sleep(5)

    return True<|MERGE_RESOLUTION|>--- conflicted
+++ resolved
@@ -1011,19 +1011,11 @@
                 log.debug('Using {0} as the password'.format(password))
                 ssh_kwargs['password'] = password
 
-<<<<<<< HEAD
-            if root_cmd('test -e \\"{0}\\"'.format(tmp_dir), tty, sudo,
+            if root_cmd('test -e \'{0}\''.format(tmp_dir), tty, sudo,
                         allow_failure=True, **ssh_kwargs):
-                ret = root_cmd(('sh -c "( mkdir -p \\"{0}\\" &&'
-                                ' chmod 700 \\"{0}\\" )"').format(tmp_dir),
-                               tty, sudo, **ssh_kwargs)
-=======
-            if root_cmd('test -e \'{0}\''.format(tmp_dir), tty, sudo,
-                        allow_failure=True, **kwargs):
                 ret = root_cmd(('sh -c "( mkdir -p \'{0}\' &&'
                                 ' chmod 700 \'{0}\' )"').format(tmp_dir),
-                               tty, sudo, **kwargs)
->>>>>>> 7a773758
+                               tty, sudo, **ssh_kwargs)
                 if ret:
                     raise SaltCloudSystemExit(
                         'Cant create temporary '
@@ -1034,13 +1026,8 @@
                 if len(comps) > 0:
                     if len(comps) > 1 or comps[0] != 'tmp':
                         ret = root_cmd(
-<<<<<<< HEAD
-                            'chown {0}. {1}'.format(username, tmp_dir),
+                            'chown {0}. \'{1}\''.format(username, tmp_dir),
                             tty, sudo, **ssh_kwargs
-=======
-                            'chown {0}. \'{1}\''.format(username, tmp_dir),
-                            tty, sudo, **kwargs
->>>>>>> 7a773758
                         )
                         if ret:
                             raise SaltCloudSystemExit(
@@ -1068,11 +1055,7 @@
                     continue
                 remote_dir = os.path.dirname(remote_file)
                 if remote_dir not in remote_dirs:
-<<<<<<< HEAD
-                    root_cmd('mkdir -p {0}'.format(remote_dir), tty, sudo, **ssh_kwargs)
-=======
-                    root_cmd('mkdir -p \'{0}\''.format(remote_dir), tty, sudo, **kwargs)
->>>>>>> 7a773758
+                    root_cmd('mkdir -p \'{0}\''.format(remote_dir), tty, sudo, **ssh_kwargs)
                     remote_dirs.append(remote_dir)
                 sftp_file(
                     remote_file, kwargs=ssh_kwargs, local_file=local_file
@@ -1081,15 +1064,9 @@
 
             # Minion configuration
             if minion_pem:
-<<<<<<< HEAD
                 sftp_file('{0}/minion.pem'.format(tmp_dir), minion_pem, ssh_kwargs)
-                ret = root_cmd('chmod 600 {0}/minion.pem'.format(tmp_dir),
+                ret = root_cmd('chmod 600 \'{0}/minion.pem\''.format(tmp_dir),
                                tty, sudo, **ssh_kwargs)
-=======
-                sftp_file('{0}/minion.pem'.format(tmp_dir), minion_pem, kwargs)
-                ret = root_cmd('chmod 600 \'{0}/minion.pem\''.format(tmp_dir),
-                               tty, sudo, **kwargs)
->>>>>>> 7a773758
                 if ret:
                     raise SaltCloudSystemExit(
                         'Cant set perms on {0}/minion.pem'.format(tmp_dir))
@@ -1120,15 +1097,9 @@
 
             # Master configuration
             if master_pem:
-<<<<<<< HEAD
                 sftp_file('{0}/master.pem'.format(tmp_dir), master_pem, ssh_kwargs)
-                ret = root_cmd('chmod 600 {0}/master.pem'.format(tmp_dir),
+                ret = root_cmd('chmod 600 \'{0}/master.pem\''.format(tmp_dir),
                                tty, sudo, **ssh_kwargs)
-=======
-                sftp_file('{0}/master.pem'.format(tmp_dir), master_pem, kwargs)
-                ret = root_cmd('chmod 600 \'{0}/master.pem\''.format(tmp_dir),
-                               tty, sudo, **kwargs)
->>>>>>> 7a773758
                 if ret:
                     raise SaltCloudSystemExit(
                         'Cant set perms on {0}/master.pem'.format(tmp_dir))
@@ -1158,25 +1129,15 @@
             if preseed_minion_keys is not None:
                 # Create remote temp dir
                 ret = root_cmd(
-<<<<<<< HEAD
-                    'mkdir "{0}"'.format(preseed_minion_keys_tempdir),
+                    'mkdir \'{0}\''.format(preseed_minion_keys_tempdir),
                     tty, sudo, **ssh_kwargs
-=======
-                    'mkdir \'{0}\''.format(preseed_minion_keys_tempdir),
-                    tty, sudo, **kwargs
->>>>>>> 7a773758
                 )
                 if ret:
                     raise SaltCloudSystemExit(
                         'Cant create {0}'.format(preseed_minion_keys_tempdir))
                 ret = root_cmd(
-<<<<<<< HEAD
-                    'chmod 700 "{0}"'.format(preseed_minion_keys_tempdir),
+                    'chmod 700 \'{0}\''.format(preseed_minion_keys_tempdir),
                     tty, sudo, **ssh_kwargs
-=======
-                    'chmod 700 \'{0}\''.format(preseed_minion_keys_tempdir),
-                    tty, sudo, **kwargs
->>>>>>> 7a773758
                 )
                 if ret:
                     raise SaltCloudSystemExit(
@@ -1184,13 +1145,8 @@
                             preseed_minion_keys_tempdir))
                 if ssh_kwargs['username'] != 'root':
                     root_cmd(
-<<<<<<< HEAD
-                        'chown {0} "{1}"'.format(
+                        'chown {0} \'{1}\''.format(
                             ssh_kwargs['username'], preseed_minion_keys_tempdir
-=======
-                        'chown {0} \'{1}\''.format(
-                            kwargs['username'], preseed_minion_keys_tempdir
->>>>>>> 7a773758
                         ),
                         tty, sudo, **ssh_kwargs
                     )
@@ -1204,11 +1160,7 @@
 
                 if ssh_kwargs['username'] != 'root':
                     root_cmd(
-<<<<<<< HEAD
-                        'chown -R root "{0}"'.format(
-=======
                         'chown -R root \'{0}\''.format(
->>>>>>> 7a773758
                             preseed_minion_keys_tempdir
                         ),
                         tty, sudo, **ssh_kwargs
@@ -1290,13 +1242,8 @@
                         ssh_kwargs
                     )
                     root_cmd(
-<<<<<<< HEAD
-                        'chmod +x {0}/environ-deploy-wrapper.sh'.format(tmp_dir),
+                        'chmod +x \'{0}/environ-deploy-wrapper.sh\''.format(tmp_dir),
                         tty, sudo, **ssh_kwargs
-=======
-                        'chmod +x \'{0}/environ-deploy-wrapper.sh\''.format(tmp_dir),
-                        tty, sudo, **kwargs
->>>>>>> 7a773758
                     )
                     # The deploy command is now our wrapper
                     deploy_command = '\'{0}/environ-deploy-wrapper.sh\''.format(
@@ -1312,13 +1259,8 @@
 
                 # Remove the deploy script
                 if not keep_tmp:
-<<<<<<< HEAD
-                    root_cmd('rm -f {0}/deploy.sh'.format(tmp_dir),
+                    root_cmd('rm -f \'{0}/deploy.sh\''.format(tmp_dir),
                              tty, sudo, **ssh_kwargs)
-=======
-                    root_cmd('rm -f \'{0}/deploy.sh\''.format(tmp_dir),
-                             tty, sudo, **kwargs)
->>>>>>> 7a773758
                     log.debug('Removed {0}/deploy.sh'.format(tmp_dir))
                     if script_env:
                         root_cmd(
@@ -1340,62 +1282,33 @@
             else:
                 # Remove minion configuration
                 if minion_pub:
-<<<<<<< HEAD
-                    root_cmd('rm -f {0}/minion.pub'.format(tmp_dir),
+                    root_cmd('rm -f \'{0}/minion.pub\''.format(tmp_dir),
                              tty, sudo, **ssh_kwargs)
                     log.debug('Removed {0}/minion.pub'.format(tmp_dir))
                 if minion_pem:
-                    root_cmd('rm -f {0}/minion.pem'.format(tmp_dir),
+                    root_cmd('rm -f \'{0}/minion.pem\''.format(tmp_dir),
                              tty, sudo, **ssh_kwargs)
                     log.debug('Removed {0}/minion.pem'.format(tmp_dir))
                 if minion_conf:
-                    root_cmd('rm -f {0}/grains'.format(tmp_dir),
+                    root_cmd('rm -f \'{0}/grains\''.format(tmp_dir),
                              tty, sudo, **ssh_kwargs)
                     log.debug('Removed {0}/grains'.format(tmp_dir))
-                    root_cmd('rm -f {0}/minion'.format(tmp_dir),
+                    root_cmd('rm -f \'{0}/minion\''.format(tmp_dir),
                              tty, sudo, **ssh_kwargs)
-=======
-                    root_cmd('rm -f \'{0}/minion.pub\''.format(tmp_dir),
-                             tty, sudo, **kwargs)
-                    log.debug('Removed {0}/minion.pub'.format(tmp_dir))
-                if minion_pem:
-                    root_cmd('rm -f \'{0}/minion.pem\''.format(tmp_dir),
-                             tty, sudo, **kwargs)
-                    log.debug('Removed {0}/minion.pem'.format(tmp_dir))
-                if minion_conf:
-                    root_cmd('rm -f \'{0}/grains\''.format(tmp_dir),
-                             tty, sudo, **kwargs)
-                    log.debug('Removed {0}/grains'.format(tmp_dir))
-                    root_cmd('rm -f \'{0}/minion\''.format(tmp_dir),
-                             tty, sudo, **kwargs)
->>>>>>> 7a773758
                     log.debug('Removed {0}/minion'.format(tmp_dir))
 
                 # Remove master configuration
                 if master_pub:
-<<<<<<< HEAD
-                    root_cmd('rm -f {0}/master.pub'.format(tmp_dir),
+                    root_cmd('rm -f \'{0}/master.pub\''.format(tmp_dir),
                              tty, sudo, **ssh_kwargs)
                     log.debug('Removed {0}/master.pub'.format(tmp_dir))
                 if master_pem:
-                    root_cmd('rm -f {0}/master.pem'.format(tmp_dir),
+                    root_cmd('rm -f \'{0}/master.pem\''.format(tmp_dir),
                              tty, sudo, **ssh_kwargs)
                     log.debug('Removed {0}/master.pem'.format(tmp_dir))
                 if master_conf:
-                    root_cmd('rm -f {0}/master'.format(tmp_dir),
+                    root_cmd('rm -f \'{0}/master\''.format(tmp_dir),
                              tty, sudo, **ssh_kwargs)
-=======
-                    root_cmd('rm -f \'{0}/master.pub\''.format(tmp_dir),
-                             tty, sudo, **kwargs)
-                    log.debug('Removed {0}/master.pub'.format(tmp_dir))
-                if master_pem:
-                    root_cmd('rm -f \'{0}/master.pem\''.format(tmp_dir),
-                             tty, sudo, **kwargs)
-                    log.debug('Removed {0}/master.pem'.format(tmp_dir))
-                if master_conf:
-                    root_cmd('rm -f \'{0}/master\''.format(tmp_dir),
-                             tty, sudo, **kwargs)
->>>>>>> 7a773758
                     log.debug('Removed {0}/master'.format(tmp_dir))
 
                 # Remove pre-seed keys directory
