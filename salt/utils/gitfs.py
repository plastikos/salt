# -*- coding: utf-8 -*-
'''
Classes which provide the shared base for GitFS, git_pillar, and winrepo
'''

# Import python libs
from __future__ import absolute_import, print_function, unicode_literals
import copy
import contextlib
import distutils
import errno
import fnmatch
import glob
import hashlib
import logging
import os
import shlex
import shutil
import stat
import subprocess
import time
import tornado.ioloop
import weakref
from datetime import datetime

# Import salt libs
import salt.utils.configparser
import salt.utils.data
import salt.utils.files
import salt.utils.gzip_util
import salt.utils.hashutils
import salt.utils.itertools
import salt.utils.path
import salt.utils.platform
import salt.utils.stringutils
import salt.utils.url
import salt.utils.user
import salt.utils.versions
import salt.fileserver
from salt.config import DEFAULT_MASTER_OPTS as _DEFAULT_MASTER_OPTS
from salt.utils.odict import OrderedDict
from salt.utils.process import os_is_running as pid_exists
from salt.exceptions import (
    FileserverConfigError,
    GitLockError,
    get_error_message
)
from salt.utils.event import tagify
from salt.utils.versions import LooseVersion as _LooseVersion

# Import third party libs
from salt.ext import six

VALID_REF_TYPES = _DEFAULT_MASTER_OPTS['gitfs_ref_types']

# Optional per-remote params that can only be used on a per-remote basis, and
# thus do not have defaults in salt/config.py.
PER_REMOTE_ONLY = ('name',)
SYMLINK_RECURSE_DEPTH = 100

# Auth support (auth params can be global or per-remote, too)
AUTH_PROVIDERS = ('pygit2',)
AUTH_PARAMS = ('user', 'password', 'pubkey', 'privkey', 'passphrase',
               'insecure_auth')

# GitFS only: params which can be overridden for a single saltenv. Aside from
# 'ref', this must be a subset of the per-remote params passed to the
# constructor for the GitProvider subclasses.
PER_SALTENV_PARAMS = ('mountpoint', 'root', 'ref')

_RECOMMEND_GITPYTHON = (
    'GitPython is installed, you may wish to set %s_provider to '
    '\'gitpython\' to use GitPython for %s support.'
)

_RECOMMEND_PYGIT2 = (
    'pygit2 is installed, you may wish to set %s_provider to '
    '\'pygit2\' to use pygit2 for for %s support.'
)

_INVALID_REPO = (
    'Cache path %s (corresponding remote: %s) exists but is not a valid '
    'git repository. You will need to manually delete this directory on the '
    'master to continue to use this %s remote.'
)

log = logging.getLogger(__name__)

# pylint: disable=import-error
try:
    import git
    import gitdb
    HAS_GITPYTHON = True
except ImportError:
    HAS_GITPYTHON = False

try:
    # Squelch warning on cent7 due to them upgrading cffi
    import warnings
    with warnings.catch_warnings():
        warnings.simplefilter('ignore')
        import pygit2
    HAS_PYGIT2 = True
    try:
        GitError = pygit2.errors.GitError
    except AttributeError:
        GitError = Exception
except Exception as exc:
    # Exceptions other than ImportError can be raised in cases where there is a
    # problem with cffi (such as when python-cffi is upgraded and pygit2 tries
    # to rebuild itself against the newer cffi). Therefore, we simply will
    # catch a generic exception, and log the exception if it is anything other
    # than an ImportError.
    HAS_PYGIT2 = False
    if not isinstance(exc, ImportError):
        log.exception('Failed to import pygit2')

# pylint: enable=import-error

# Minimum versions for backend providers
GITPYTHON_MINVER = '0.3'
PYGIT2_MINVER = '0.20.3'
LIBGIT2_MINVER = '0.20.0'


def enforce_types(key, val):
    '''
    Force params to be strings unless they should remain a different type
    '''
    non_string_params = {
        'ssl_verify': bool,
        'insecure_auth': bool,
        'disable_saltenv_mapping': bool,
        'env_whitelist': 'stringlist',
        'env_blacklist': 'stringlist',
        'saltenv_whitelist': 'stringlist',
        'saltenv_blacklist': 'stringlist',
        'refspecs': 'stringlist',
        'ref_types': 'stringlist',
        'update_interval': int,
    }

    def _find_global(key):
        for item in non_string_params:
            try:
                if key.endswith('_' + item):
                    ret = item
                    break
            except TypeError:
                if key.endswith('_' + six.text_type(item)):
                    ret = item
                    break
        else:
            ret = None
        return ret

    if key not in non_string_params:
        key = _find_global(key)
        if key is None:
            return six.text_type(val)

    expected = non_string_params[key]
    if expected == 'stringlist':
        if not isinstance(val, (six.string_types, list)):
            val = six.text_type(val)
        if isinstance(val, six.string_types):
            return [x.strip() for x in val.split(',')]
        return [six.text_type(x) for x in val]
    else:
        try:
            return expected(val)
        except Exception as exc:
            log.error(
                'Failed to enforce type for key=%s with val=%s, falling back '
                'to a string', key, val
            )
            return six.text_type(val)


def failhard(role):
    '''
    Fatal configuration issue, raise an exception
    '''
    raise FileserverConfigError('Failed to load {0}'.format(role))


class GitProvider(object):
    '''
    Base class for gitfs/git_pillar provider classes. Should never be used
    directly.

    self.provider should be set in the sub-class' __init__ function before
    invoking the parent class' __init__.
    '''
    def __init__(self, opts, remote, per_remote_defaults, per_remote_only,
                 override_params, cache_root, role='gitfs'):
        self.opts = opts
        self.role = role
        self.global_saltenv = salt.utils.data.repack_dictlist(
            self.opts.get('{0}_saltenv'.format(self.role), []),
            strict=True,
            recurse=True,
            key_cb=six.text_type,
            val_cb=lambda x, y: six.text_type(y))
        self.conf = copy.deepcopy(per_remote_defaults)

        # Remove the 'salt://' from the beginning of any globally-defined
        # per-saltenv mountpoints
        for saltenv, saltenv_conf in six.iteritems(self.global_saltenv):
            if 'mountpoint' in saltenv_conf:
                self.global_saltenv[saltenv]['mountpoint'] = \
                    salt.utils.url.strip_proto(
                        self.global_saltenv[saltenv]['mountpoint']
                    )

        per_remote_collisions = [x for x in override_params
                                 if x in per_remote_only]
        if per_remote_collisions:
            log.critical(
                'The following parameter names are restricted to per-remote '
                'use only: %s. This is a bug, please report it.',
                ', '.join(per_remote_collisions)
            )

        try:
            valid_per_remote_params = override_params + per_remote_only
        except TypeError:
            valid_per_remote_params = \
                list(override_params) + list(per_remote_only)

        if isinstance(remote, dict):
            self.id = next(iter(remote))
            self.get_url()

            per_remote_conf = salt.utils.data.repack_dictlist(
                remote[self.id],
                strict=True,
                recurse=True,
                key_cb=six.text_type,
                val_cb=enforce_types)

            if not per_remote_conf:
                log.critical(
                    'Invalid per-remote configuration for %s remote \'%s\'. '
                    'If no per-remote parameters are being specified, there '
                    'may be a trailing colon after the URL, which should be '
                    'removed. Check the master configuration file.',
                    self.role, self.id
                )
                failhard(self.role)

            per_remote_errors = False
            for param in (x for x in per_remote_conf
                          if x not in valid_per_remote_params):
                per_remote_errors = True
                if param in AUTH_PARAMS \
                        and self.provider not in AUTH_PROVIDERS:
                    msg = (
                        '{0} authentication parameter \'{1}\' (from remote '
                        '\'{2}\') is only supported by the following '
                        'provider(s): {3}. Current {0}_provider is \'{4}\'.'
                        .format(
                            self.role,
                            param,
                            self.id,
                            ', '.join(AUTH_PROVIDERS),
                            self.provider
                        )
                    )
                    if self.role == 'gitfs':
                        msg += (
                            'See the GitFS Walkthrough in the Salt '
                            'documentation for further information.'
                        )
                    log.critical(msg)
                else:
                    msg = (
                        'Invalid {0} configuration parameter \'{1}\' in '
                        'remote \'{2}\'. Valid parameters are: {3}.'.format(
                            self.role,
                            param,
                            self.id,
                            ', '.join(valid_per_remote_params)
                        )
                    )
                    if self.role == 'gitfs':
                        msg += (
                            ' See the GitFS Walkthrough in the Salt '
                            'documentation for further information.'
                        )
                    log.critical(msg)

            if per_remote_errors:
                failhard(self.role)

            self.conf.update(per_remote_conf)
        else:
            self.id = remote
            self.get_url()

        # Winrepo doesn't support the 'root' option, but it still must be part
        # of the GitProvider object because other code depends on it. Add it as
        # an empty string.
        if 'root' not in self.conf:
            self.conf['root'] = ''

        if self.role == 'winrepo' and 'name' not in self.conf:
            # Ensure that winrepo has the 'name' parameter set if it wasn't
            # provided. Default to the last part of the URL, minus the .git if
            # it is present.
            self.conf['name'] = self.url.rsplit('/', 1)[-1]
            # Remove trailing .git from name
            if self.conf['name'].lower().endswith('.git'):
                self.conf['name'] = self.conf['name'][:-4]

        if 'mountpoint' in self.conf:
            # Remove the 'salt://' from the beginning of the mountpoint, as
            # well as any additional leading/trailing slashes
            self.conf['mountpoint'] = \
                salt.utils.url.strip_proto(self.conf['mountpoint']).strip('/')
        else:
            # For providers which do not use a mountpoint, assume the
            # filesystem is mounted at the root of the fileserver.
            self.conf['mountpoint'] = ''

        if 'saltenv' not in self.conf:
            self.conf['saltenv'] = {}
        else:
            for saltenv, saltenv_conf in six.iteritems(self.conf['saltenv']):
                if 'mountpoint' in saltenv_conf:
                    saltenv_ptr = self.conf['saltenv'][saltenv]
                    saltenv_ptr['mountpoint'] = \
                        salt.utils.url.strip_proto(saltenv_ptr['mountpoint'])

        for key, val in six.iteritems(self.conf):
            if key not in PER_SALTENV_PARAMS:
                setattr(self, key, val)

        for key in PER_SALTENV_PARAMS:
            if key != 'ref':
                setattr(self, '_' + key, self.conf[key])
            self.add_conf_overlay(key)

        if not hasattr(self, 'refspecs'):
            # This was not specified as a per-remote overrideable parameter
            # when instantiating an instance of a GitBase subclass. Make sure
            # that we set this attribute so we at least have a sane default and
            # are able to fetch.
            key = '{0}_refspecs'.format(self.role)
            try:
                default_refspecs = _DEFAULT_MASTER_OPTS[key]
            except KeyError:
                log.critical(
                    'The \'%s\' option has no default value in '
                    'salt/config/__init__.py.', key
                )
                failhard(self.role)

            setattr(self, 'refspecs', default_refspecs)
            log.debug(
                'The \'refspecs\' option was not explicitly defined as a '
                'configurable parameter. Falling back to %s for %s remote '
                '\'%s\'.', default_refspecs, self.role, self.id
            )

        for item in ('env_whitelist', 'env_blacklist'):
            val = getattr(self, item, None)
            if val:
                salt.utils.versions.warn_until(
                    'Neon',
                    'The gitfs_{0} config option (and {0} per-remote config '
                    'option) have been renamed to gitfs_salt{0} (and '
                    'salt{0}). Please update your configuration.'.format(item)
                )
                setattr(self, 'salt{0}'.format(item), val)

        # Discard the conf dictionary since we have set all of the config
        # params as attributes
        delattr(self, 'conf')

        # Normalize components of the ref_types configuration and check for
        # invalid configuration.
        if hasattr(self, 'ref_types'):
            self.ref_types = [x.lower() for x in self.ref_types]
            invalid_ref_types = [x for x in self.ref_types
                                 if x not in VALID_REF_TYPES]
            if invalid_ref_types:
                log.critical(
                    'The following ref_types for %s remote \'%s\' are '
                    'invalid: %s. The supported values are: %s',
                    self.role,
                    self.id,
                    ', '.join(invalid_ref_types),
                    ', '.join(VALID_REF_TYPES),
                )
                failhard(self.role)

        if not isinstance(self.url, six.string_types):
            log.critical(
                'Invalid %s remote \'%s\'. Remotes must be strings, you '
                'may need to enclose the URL in quotes', self.role, self.id
            )
            failhard(self.role)

        hash_type = getattr(hashlib, self.opts.get('hash_type', 'md5'))
        if six.PY3:
            # We loaded this data from yaml configuration files, so, its safe
            # to use UTF-8
            self.hash = hash_type(self.id.encode('utf-8')).hexdigest()
        else:
            self.hash = hash_type(self.id).hexdigest()
        self.cachedir_basename = getattr(self, 'name', self.hash)
        self.cachedir = salt.utils.path.join(cache_root, self.cachedir_basename)
        self.linkdir = salt.utils.path.join(cache_root,
                                            'links',
                                            self.cachedir_basename)

        if not os.path.isdir(self.cachedir):
            os.makedirs(self.cachedir)

        try:
            self.new = self.init_remote()
        except Exception as exc:
            msg = ('Exception caught while initializing {0} remote \'{1}\': '
                   '{2}'.format(self.role, self.id, exc))
            if isinstance(self, GitPython):
                msg += ' Perhaps git is not available.'
            log.critical(msg, exc_info=True)
            failhard(self.role)

    def _get_envs_from_ref_paths(self, refs):
        '''
        Return the names of remote refs (stripped of the remote name) and tags
        which are map to the branches and tags.
        '''
        def _check_ref(env_set, rname):
            '''
            Add the appropriate saltenv(s) to the set
            '''
            if rname in self.saltenv_revmap:
                env_set.update(self.saltenv_revmap[rname])
            else:
                env_set.add('base' if rname == self.base else rname)

        use_branches = 'branch' in self.ref_types
        use_tags = 'tag' in self.ref_types

        ret = set()
        for ref in salt.utils.data.decode(refs):
            if ref.startswith('refs/'):
                ref = ref[5:]
            rtype, rname = ref.split('/', 1)
            if rtype == 'remotes' and use_branches:
                parted = rname.partition('/')
                rname = parted[2] if parted[2] else parted[0]
                _check_ref(ret, rname)
            elif rtype == 'tags' and use_tags:
                _check_ref(ret, rname)

        return ret

    def _get_lock_file(self, lock_type='update'):
        return salt.utils.path.join(self.gitdir, lock_type + '.lk')

    @classmethod
    def add_conf_overlay(cls, name):
        '''
        Programatically determine config value based on the desired saltenv
        '''
        def _getconf(self, tgt_env='base'):
            strip_sep = lambda x: x.rstrip(os.sep) \
                if name in ('root', 'mountpoint') \
                else x
            if self.role != 'gitfs':
                return strip_sep(getattr(self, '_' + name))
            # Get saltenv-specific configuration
            saltenv_conf = self.saltenv.get(tgt_env, {})
            if name == 'ref':
                def _get_per_saltenv(tgt_env):
                    if name in saltenv_conf:
                        return saltenv_conf[name]
                    elif tgt_env in self.global_saltenv \
                            and name in self.global_saltenv[tgt_env]:
                        return self.global_saltenv[tgt_env][name]
                    else:
                        return None

                # Return the all_saltenvs branch/tag if it is configured
                per_saltenv_ref = _get_per_saltenv(tgt_env)
                try:
                    all_saltenvs_ref = self.all_saltenvs
                    if per_saltenv_ref and all_saltenvs_ref != per_saltenv_ref:
                        log.debug(
                            'The per-saltenv configuration has mapped the '
                            '\'%s\' branch/tag to saltenv \'%s\' for %s '
                            'remote \'%s\', but this remote has '
                            'all_saltenvs set to \'%s\'. The per-saltenv '
                            'mapping will be ignored in favor of \'%s\'.',
                            per_saltenv_ref, tgt_env, self.role, self.id,
                            all_saltenvs_ref, all_saltenvs_ref
                        )
                    return all_saltenvs_ref
                except AttributeError:
                    # all_saltenvs not configured for this remote
                    pass

                if tgt_env == 'base':
                    return self.base
                elif self.disable_saltenv_mapping:
                    if per_saltenv_ref is None:
                        log.debug(
                            'saltenv mapping is diabled for %s remote \'%s\' '
                            'and saltenv \'%s\' is not explicitly mapped',
                            self.role, self.id, tgt_env
                        )
                    return per_saltenv_ref
                else:
                    return per_saltenv_ref or tgt_env

            if name in saltenv_conf:
                return strip_sep(saltenv_conf[name])
            elif tgt_env in self.global_saltenv \
                    and name in self.global_saltenv[tgt_env]:
                return strip_sep(self.global_saltenv[tgt_env][name])
            else:
                return strip_sep(getattr(self, '_' + name))
        setattr(cls, name, _getconf)

    def check_root(self):
        '''
        Check if the relative root path exists in the checked-out copy of the
        remote. Return the full path to that relative root if it does exist,
        otherwise return None.
        '''
        # No need to pass an environment to self.root() here since per-saltenv
        # configuration is a gitfs-only feature and check_root() is not used
        # for gitfs.
        root_dir = salt.utils.path.join(self.cachedir, self.root()).rstrip(os.sep)
        if os.path.isdir(root_dir):
            return root_dir
        log.error(
            'Root path \'%s\' not present in %s remote \'%s\', '
            'skipping.', self.root(), self.role, self.id
        )
        return None

    def clean_stale_refs(self):
        '''
        Remove stale refs so that they are no longer seen as fileserver envs
        '''
        cleaned = []
        cmd_str = 'git remote prune origin'
        cmd = subprocess.Popen(
            shlex.split(cmd_str),
            close_fds=not salt.utils.platform.is_windows(),
            cwd=os.path.dirname(self.gitdir),
            stdout=subprocess.PIPE,
            stderr=subprocess.STDOUT)
        output = cmd.communicate()[0]
        if six.PY3:
            output = output.decode(__salt_system_encoding__)
        if cmd.returncode != 0:
            log.warning(
                'Failed to prune stale branches for %s remote \'%s\'. '
                'Output from \'%s\' follows:\n%s',
                self.role, self.id, cmd_str, output
            )
        else:
            marker = ' * [pruned] '
            for line in salt.utils.itertools.split(output, '\n'):
                if line.startswith(marker):
                    cleaned.append(line[len(marker):].strip())
            if cleaned:
                log.debug(
                    '%s pruned the following stale refs: %s',
                    self.role, ', '.join(cleaned)
                )
        return cleaned

    def clear_lock(self, lock_type='update'):
        '''
        Clear update.lk
        '''
        lock_file = self._get_lock_file(lock_type=lock_type)

        def _add_error(errlist, exc):
            msg = ('Unable to remove update lock for {0} ({1}): {2} '
                   .format(self.url, lock_file, exc))
            log.debug(msg)
            errlist.append(msg)

        success = []
        failed = []

        try:
            os.remove(lock_file)
        except OSError as exc:
            if exc.errno == errno.ENOENT:
                # No lock file present
                pass
            elif exc.errno == errno.EISDIR:
                # Somehow this path is a directory. Should never happen
                # unless some wiseguy manually creates a directory at this
                # path, but just in case, handle it.
                try:
                    shutil.rmtree(lock_file)
                except OSError as exc:
                    _add_error(failed, exc)
            else:
                _add_error(failed, exc)
        else:
            msg = 'Removed {0} lock for {1} remote \'{2}\''.format(
                lock_type,
                self.role,
                self.id
            )
            log.debug(msg)
            success.append(msg)
        return success, failed

    def enforce_git_config(self):
        '''
        For the config options which need to be maintained in the git config,
        ensure that the git config file is configured as desired.
        '''
        git_config = os.path.join(self.gitdir, 'config')
        conf = salt.utils.configparser.GitConfigParser()
        if not conf.read(git_config):
            log.error('Failed to read from git config file %s', git_config)
        else:
            # We are currently enforcing the following git config items:
            # 1. Fetch URL
            # 2. refspecs used in fetch
            # 3. http.sslVerify
            conf_changed = False
            remote_section = 'remote "origin"'

            # 1. URL
            try:
                url = conf.get(remote_section, 'url')
            except salt.utils.configparser.NoSectionError:
                # First time we've init'ed this repo, we need to add the
                # section for the remote to the git config
                conf.add_section(remote_section)
                conf_changed = True
                url = None
            log.debug(
                'Current fetch URL for %s remote \'%s\': %s (desired: %s)',
                self.role, self.id, url, self.url
            )
            if url != self.url:
                conf.set(remote_section, 'url', self.url)
                log.debug(
                    'Fetch URL for %s remote \'%s\' set to %s',
                    self.role, self.id, self.url
                )
                conf_changed = True

            # 2. refspecs
            try:
                refspecs = sorted(
                    conf.get(remote_section, 'fetch', as_list=True))
            except salt.utils.configparser.NoOptionError:
                # No 'fetch' option present in the remote section. Should never
                # happen, but if it does for some reason, don't let it cause a
                # traceback.
                refspecs = []
            desired_refspecs = sorted(self.refspecs)
            log.debug(
                'Current refspecs for %s remote \'%s\': %s (desired: %s)',
                self.role, self.id, refspecs, desired_refspecs
            )
            if refspecs != desired_refspecs:
                conf.set_multivar(remote_section, 'fetch', self.refspecs)
                log.debug(
                    'Refspecs for %s remote \'%s\' set to %s',
                    self.role, self.id, desired_refspecs
                )
                conf_changed = True

            # 3. http.sslVerify
            try:
                ssl_verify = conf.get('http', 'sslVerify')
            except salt.utils.configparser.NoSectionError:
                conf.add_section('http')
                ssl_verify = None
            except salt.utils.configparser.NoOptionError:
                ssl_verify = None
            desired_ssl_verify = six.text_type(self.ssl_verify).lower()
            log.debug(
                'Current http.sslVerify for %s remote \'%s\': %s (desired: %s)',
                self.role, self.id, ssl_verify, desired_ssl_verify
            )
            if ssl_verify != desired_ssl_verify:
                conf.set('http', 'sslVerify', desired_ssl_verify)
                log.debug(
                    'http.sslVerify for %s remote \'%s\' set to %s',
                    self.role, self.id, desired_ssl_verify
                )
                conf_changed = True

            # Write changes, if necessary
            if conf_changed:
                with salt.utils.files.fopen(git_config, 'w') as fp_:
                    conf.write(fp_)
                    log.debug(
                        'Config updates for %s remote \'%s\' written to %s',
                        self.role, self.id, git_config
                    )

    def fetch(self):
        '''
        Fetch the repo. If the local copy was updated, return True. If the
        local copy was already up-to-date, return False.

        This function requires that a _fetch() function be implemented in a
        sub-class.
        '''
        try:
            with self.gen_lock(lock_type='update'):
                log.debug('Fetching %s remote \'%s\'', self.role, self.id)
                # Run provider-specific fetch code
                return self._fetch()
        except GitLockError as exc:
            if exc.errno == errno.EEXIST:
                log.warning(
                    'Update lock file is present for %s remote \'%s\', '
                    'skipping. If this warning persists, it is possible that '
                    'the update process was interrupted, but the lock could '
                    'also have been manually set. Removing %s or running '
                    '\'salt-run cache.clear_git_lock %s type=update\' will '
                    'allow updates to continue for this remote.',
                    self.role,
                    self.id,
                    self._get_lock_file(lock_type='update'),
                    self.role,
                )
            return False

    def _lock(self, lock_type='update', failhard=False):
        '''
        Place a lock file if (and only if) it does not already exist.
        '''
        try:
            fh_ = os.open(self._get_lock_file(lock_type),
                          os.O_CREAT | os.O_EXCL | os.O_WRONLY)
            with os.fdopen(fh_, 'wb'):
                # Write the lock file and close the filehandle
                os.write(fh_, salt.utils.stringutils.to_bytes(six.text_type(os.getpid())))
        except (OSError, IOError) as exc:
            if exc.errno == errno.EEXIST:
                with salt.utils.files.fopen(self._get_lock_file(lock_type), 'r') as fd_:
                    try:
                        pid = int(salt.utils.stringutils.to_unicode(fd_.readline()).rstrip())
                    except ValueError:
                        # Lock file is empty, set pid to 0 so it evaluates as
                        # False.
                        pid = 0
                global_lock_key = self.role + '_global_lock'
                lock_file = self._get_lock_file(lock_type=lock_type)
                if self.opts[global_lock_key]:
                    msg = (
                        '{0} is enabled and {1} lockfile {2} is present for '
                        '{3} remote \'{4}\'.'.format(
                            global_lock_key,
                            lock_type,
                            lock_file,
                            self.role,
                            self.id,
                        )
                    )
                    if pid:
                        msg += ' Process {0} obtained the lock'.format(pid)
                        if not pid_exists(pid):
                            msg += (' but this process is not running. The '
                                    'update may have been interrupted. If '
                                    'using multi-master with shared gitfs '
                                    'cache, the lock may have been obtained '
                                    'by another master.')
                    log.warning(msg)
                    if failhard:
                        raise exc
                    return
                elif pid and pid_exists(pid):
                    log.warning('Process %d has a %s %s lock (%s)',
                                pid, self.role, lock_type, lock_file)
                    if failhard:
                        raise
                    return
                else:
                    if pid:
                        log.warning(
                            'Process %d has a %s %s lock (%s), but this '
                            'process is not running. Cleaning up lock file.',
                            pid, self.role, lock_type, lock_file
                        )
                    success, fail = self.clear_lock()
                    if success:
                        return self._lock(lock_type='update',
                                          failhard=failhard)
                    elif failhard:
                        raise
                    return
            else:
                msg = 'Unable to set {0} lock for {1} ({2}): {3} '.format(
                    lock_type,
                    self.id,
                    self._get_lock_file(lock_type),
                    exc
                )
                log.error(msg, exc_info=True)
                raise GitLockError(exc.errno, msg)
        msg = 'Set {0} lock for {1} remote \'{2}\''.format(
            lock_type,
            self.role,
            self.id
        )
        log.debug(msg)
        return msg

    def lock(self):
        '''
        Place an lock file and report on the success/failure. This is an
        interface to be used by the fileserver runner, so it is hard-coded to
        perform an update lock. We aren't using the gen_lock()
        contextmanager here because the lock is meant to stay and not be
        automatically removed.
        '''
        success = []
        failed = []
        try:
            result = self._lock(lock_type='update')
        except GitLockError as exc:
            failed.append(exc.strerror)
        else:
            if result is not None:
                success.append(result)
        return success, failed

    @contextlib.contextmanager
    def gen_lock(self, lock_type='update', timeout=0, poll_interval=0.5):
        '''
        Set and automatically clear a lock
        '''
        if not isinstance(lock_type, six.string_types):
            raise GitLockError(
                errno.EINVAL,
                'Invalid lock_type \'{0}\''.format(lock_type)
            )

        # Make sure that we have a positive integer timeout, otherwise just set
        # it to zero.
        try:
            timeout = int(timeout)
        except ValueError:
            timeout = 0
        else:
            if timeout < 0:
                timeout = 0

        if not isinstance(poll_interval, (six.integer_types, float)) \
                or poll_interval < 0:
            poll_interval = 0.5

        if poll_interval > timeout:
            poll_interval = timeout

        lock_set = False
        try:
            time_start = time.time()
            while True:
                try:
                    self._lock(lock_type=lock_type, failhard=True)
                    lock_set = True
                    yield
                    # Break out of his loop once we've yielded the lock, to
                    # avoid continued attempts to iterate and establish lock
                    break
                except (OSError, IOError, GitLockError) as exc:
                    if not timeout or time.time() - time_start > timeout:
                        raise GitLockError(exc.errno, exc.strerror)
                    else:
                        log.debug(
                            'A %s lock is already present for %s remote '
                            '\'%s\', sleeping %f second(s)',
                            lock_type, self.role, self.id, poll_interval
                        )
                        time.sleep(poll_interval)
                        continue
        finally:
            if lock_set:
                self.clear_lock(lock_type=lock_type)

    def init_remote(self):
        '''
        This function must be overridden in a sub-class
        '''
        raise NotImplementedError()

    def checkout(self):
        '''
        This function must be overridden in a sub-class
        '''
        raise NotImplementedError()

    def dir_list(self, tgt_env):
        '''
        This function must be overridden in a sub-class
        '''
        raise NotImplementedError()

    def env_is_exposed(self, tgt_env):
        '''
        Check if an environment is exposed by comparing it against a whitelist
        and blacklist.
        '''
        return salt.utils.stringutils.check_whitelist_blacklist(
            tgt_env,
            whitelist=self.saltenv_whitelist,
            blacklist=self.saltenv_blacklist,
        )

    def _fetch(self):
        '''
        Provider-specific code for fetching, must be implemented in a
        sub-class.
        '''
        raise NotImplementedError()

    def envs(self):
        '''
        This function must be overridden in a sub-class
        '''
        raise NotImplementedError()

    def file_list(self, tgt_env):
        '''
        This function must be overridden in a sub-class
        '''
        raise NotImplementedError()

    def find_file(self, path, tgt_env):
        '''
        This function must be overridden in a sub-class
        '''
        raise NotImplementedError()

    def get_checkout_target(self):
        '''
        Resolve dynamically-set branch
        '''
        if self.branch == '__env__':
            target = self.opts.get('pillarenv') \
                or self.opts.get('saltenv') \
                or 'base'
            return self.opts['{0}_base'.format(self.role)] \
                if target == 'base' \
                else target
        return self.branch

    def get_tree(self, tgt_env):
        '''
        Return a tree object for the specified environment
        '''
        if not self.env_is_exposed(tgt_env):
            return None

        tgt_ref = self.ref(tgt_env)
        if tgt_ref is None:
            return None

        for ref_type in self.ref_types:
            try:
                func_name = 'get_tree_from_{0}'.format(ref_type)
                func = getattr(self, func_name)
            except AttributeError:
                log.error(
                    '%s class is missing function \'%s\'',
                    self.__class__.__name__, func_name
                )
            else:
                candidate = func(tgt_ref)
                if candidate is not None:
                    return candidate

        # No matches found
        return None

    def get_url(self):
        '''
        Examine self.id and assign self.url (and self.branch, for git_pillar)
        '''
        if self.role in ('git_pillar', 'winrepo'):
            # With winrepo and git_pillar, the remote is specified in the
            # format '<branch> <url>', so that we can get a unique identifier
            # to hash for each remote.
            try:
                self.branch, self.url = self.id.split(None, 1)
            except ValueError:
                self.branch = self.opts['{0}_branch'.format(self.role)]
                self.url = self.id
        else:
            self.url = self.id

    @property
    def linkdir_walk(self):
        '''
        Return the expected result of an os.walk on the linkdir, based on the
        mountpoint value.
        '''
        try:
            # Use cached linkdir_walk if we've already run this
            return self._linkdir_walk
        except AttributeError:
            self._linkdir_walk = []
            try:
                parts = self._mountpoint.split('/')
            except AttributeError:
                log.error(
                    '%s class is missing a \'_mountpoint\' attribute',
                    self.__class__.__name__
                )
            else:
                for idx, item in enumerate(parts[:-1]):
                    try:
                        dirs = [parts[idx + 1]]
                    except IndexError:
                        dirs = []
                    self._linkdir_walk.append((
                        salt.utils.path.join(self.linkdir, *parts[:idx + 1]),
                        dirs,
                        []
                    ))
                try:
                    # The linkdir itself goes at the beginning
                    self._linkdir_walk.insert(0, (self.linkdir, [parts[0]], []))
                except IndexError:
                    pass
            return self._linkdir_walk

    def setup_callbacks(self):
        '''
        Only needed in pygit2, included in the base class for simplicty of use
        '''
        pass

    def verify_auth(self):
        '''
        Override this function in a sub-class to implement auth checking.
        '''
        self.credentials = None
        return True

    def write_file(self, blob, dest):
        '''
        This function must be overridden in a sub-class
        '''
        raise NotImplementedError()


class GitPython(GitProvider):
    '''
    Interface to GitPython
    '''
    def __init__(self, opts, remote, per_remote_defaults, per_remote_only,
                 override_params, cache_root, role='gitfs'):
        self.provider = 'gitpython'
        super(GitPython, self).__init__(
            opts, remote, per_remote_defaults, per_remote_only,
            override_params, cache_root, role
        )

    def checkout(self):
        '''
        Checkout the configured branch/tag. We catch an "Exception" class here
        instead of a specific exception class because the exceptions raised by
        GitPython when running these functions vary in different versions of
        GitPython.
        '''
        tgt_ref = self.get_checkout_target()
        try:
            head_sha = self.repo.rev_parse('HEAD').hexsha
        except Exception:
            # Should only happen the first time we are checking out, since
            # we fetch first before ever checking anything out.
            head_sha = None

        # 'origin/' + tgt_ref ==> matches a branch head
        # 'tags/' + tgt_ref + '@{commit}' ==> matches tag's commit
        for rev_parse_target, checkout_ref in (
                ('origin/' + tgt_ref, 'origin/' + tgt_ref),
                ('tags/' + tgt_ref, 'tags/' + tgt_ref)):
            try:
                target_sha = self.repo.rev_parse(rev_parse_target).hexsha
            except Exception:
                # ref does not exist
                continue
            else:
                if head_sha == target_sha:
                    # No need to checkout, we're already up-to-date
                    return self.check_root()

            try:
                with self.gen_lock(lock_type='checkout'):
                    self.repo.git.checkout(checkout_ref)
                    log.debug(
                        '%s remote \'%s\' has been checked out to %s',
                        self.role,
                        self.id,
                        checkout_ref
                    )
            except GitLockError as exc:
                if exc.errno == errno.EEXIST:
                    # Re-raise with a different strerror containing a
                    # more meaningful error message for the calling
                    # function.
                    raise GitLockError(
                        exc.errno,
                        'Checkout lock exists for {0} remote \'{1}\''
                        .format(self.role, self.id)
                    )
                else:
                    log.error(
                        'Error %d encountered obtaining checkout lock '
                        'for %s remote \'%s\'',
                        exc.errno,
                        self.role,
                        self.id
                    )
                    return None
            except Exception:
                continue
            return self.check_root()
        log.error(
            'Failed to checkout %s from %s remote \'%s\': remote ref does '
            'not exist', tgt_ref, self.role, self.id
        )
        return None

    def init_remote(self):
        '''
        Initialize/attach to a remote using GitPython. Return a boolean
        which will let the calling function know whether or not a new repo was
        initialized by this function.
        '''
        new = False
        if not os.listdir(self.cachedir):
            # Repo cachedir is empty, initialize a new repo there
            self.repo = git.Repo.init(self.cachedir)
            new = True
        else:
            # Repo cachedir exists, try to attach
            try:
                self.repo = git.Repo(self.cachedir)
            except git.exc.InvalidGitRepositoryError:
                log.error(_INVALID_REPO, self.cachedir, self.url, self.role)
                return new

        self.gitdir = salt.utils.path.join(self.repo.working_dir, '.git')
        self.enforce_git_config()

        return new

    def dir_list(self, tgt_env):
        '''
        Get list of directories for the target environment using GitPython
        '''
        ret = set()
        tree = self.get_tree(tgt_env)
        if not tree:
            return ret
        if self.root(tgt_env):
            try:
                tree = tree / self.root(tgt_env)
            except KeyError:
                return ret
            relpath = lambda path: os.path.relpath(path, self.root(tgt_env))
        else:
            relpath = lambda path: path
        add_mountpoint = lambda path: salt.utils.path.join(
            self.mountpoint(tgt_env), path, use_posixpath=True)
        for blob in tree.traverse():
            if isinstance(blob, git.Tree):
                ret.add(add_mountpoint(relpath(blob.path)))
        if self.mountpoint(tgt_env):
            ret.add(self.mountpoint(tgt_env))
        return ret

    def envs(self):
        '''
        Check the refs and return a list of the ones which can be used as salt
        environments.
        '''
        ref_paths = [x.path for x in self.repo.refs]
        return self._get_envs_from_ref_paths(ref_paths)

    def _fetch(self):
        '''
        Fetch the repo. If the local copy was updated, return True. If the
        local copy was already up-to-date, return False.
        '''
        origin = self.repo.remotes[0]
        try:
            fetch_results = origin.fetch()
        except AssertionError:
            fetch_results = origin.fetch()

        new_objs = False
        for fetchinfo in fetch_results:
            if fetchinfo.old_commit is not None:
                log.debug(
                    '%s has updated \'%s\' for remote \'%s\' '
                    'from %s to %s',
                    self.role,
                    fetchinfo.name,
                    self.id,
                    fetchinfo.old_commit.hexsha[:7],
                    fetchinfo.commit.hexsha[:7]
                )
                new_objs = True
            elif fetchinfo.flags in (fetchinfo.NEW_TAG,
                                     fetchinfo.NEW_HEAD):
                log.debug(
                    '%s has fetched new %s \'%s\' for remote \'%s\'',
                    self.role,
                    'tag' if fetchinfo.flags == fetchinfo.NEW_TAG else 'head',
                    fetchinfo.name,
                    self.id
                )
                new_objs = True

        cleaned = self.clean_stale_refs()
        return True if (new_objs or cleaned) else None

    def file_list(self, tgt_env):
        '''
        Get file list for the target environment using GitPython
        '''
        files = set()
        symlinks = {}
        tree = self.get_tree(tgt_env)
        if not tree:
            # Not found, return empty objects
            return files, symlinks
        if self.root(tgt_env):
            try:
                tree = tree / self.root(tgt_env)
            except KeyError:
                return files, symlinks
            relpath = lambda path: os.path.relpath(path, self.root(tgt_env))
        else:
            relpath = lambda path: path
        add_mountpoint = lambda path: salt.utils.path.join(
            self.mountpoint(tgt_env), path, use_posixpath=True)
        for file_blob in tree.traverse():
            if not isinstance(file_blob, git.Blob):
                continue
            file_path = add_mountpoint(relpath(file_blob.path))
            files.add(file_path)
            if stat.S_ISLNK(file_blob.mode):
                stream = six.StringIO()
                file_blob.stream_data(stream)
                stream.seek(0)
                link_tgt = stream.read()
                stream.close()
                symlinks[file_path] = link_tgt
        return files, symlinks

    def find_file(self, path, tgt_env):
        '''
        Find the specified file in the specified environment
        '''
        tree = self.get_tree(tgt_env)
        if not tree:
            # Branch/tag/SHA not found in repo
            return None, None, None
        blob = None
        depth = 0
        while True:
            depth += 1
            if depth > SYMLINK_RECURSE_DEPTH:
                blob = None
                break
            try:
                file_blob = tree / path
                if stat.S_ISLNK(file_blob.mode):
                    # Path is a symlink. The blob data corresponding to
                    # this path's object ID will be the target of the
                    # symlink. Follow the symlink and set path to the
                    # location indicated in the blob data.
                    stream = six.StringIO()
                    file_blob.stream_data(stream)
                    stream.seek(0)
                    link_tgt = stream.read()
                    stream.close()
                    path = salt.utils.path.join(
                        os.path.dirname(path), link_tgt, use_posixpath=True)
                else:
                    blob = file_blob
                    if isinstance(blob, git.Tree):
                        # Path is a directory, not a file.
                        blob = None
                    break
            except KeyError:
                # File not found or repo_path points to a directory
                blob = None
                break
        if isinstance(blob, git.Blob):
            return blob, blob.hexsha, blob.mode
        return None, None, None

    def get_tree_from_branch(self, ref):
        '''
        Return a git.Tree object matching a head ref fetched into
        refs/remotes/origin/
        '''
        try:
            return git.RemoteReference(
                self.repo,
                'refs/remotes/origin/{0}'.format(ref)).commit.tree
        except ValueError:
            return None

    def get_tree_from_tag(self, ref):
        '''
        Return a git.Tree object matching a tag ref fetched into refs/tags/
        '''
        try:
            return git.TagReference(
                self.repo,
                'refs/tags/{0}'.format(ref)).commit.tree
        except ValueError:
            return None

    def get_tree_from_sha(self, ref):
        '''
        Return a git.Tree object matching a SHA
        '''
        try:
            return self.repo.rev_parse(ref).tree
        except (gitdb.exc.ODBError, AttributeError):
            return None

    def write_file(self, blob, dest):
        '''
        Using the blob object, write the file to the destination path
        '''
        with salt.utils.files.fopen(dest, 'wb+') as fp_:
            blob.stream_data(fp_)


class Pygit2(GitProvider):
    '''
    Interface to Pygit2
    '''
    def __init__(self, opts, remote, per_remote_defaults, per_remote_only,
                 override_params, cache_root, role='gitfs'):
        self.provider = 'pygit2'
        super(Pygit2, self).__init__(
            opts, remote, per_remote_defaults, per_remote_only,
            override_params, cache_root, role
        )

    def checkout(self):
        '''
        Checkout the configured branch/tag
        '''
        tgt_ref = self.get_checkout_target()
        local_ref = 'refs/heads/' + tgt_ref
        remote_ref = 'refs/remotes/origin/' + tgt_ref
        tag_ref = 'refs/tags/' + tgt_ref

        try:
            local_head = self.repo.lookup_reference('HEAD')
        except KeyError:
            log.warning(
                'HEAD not present in %s remote \'%s\'', self.role, self.id
            )
            return None

        try:
            head_sha = local_head.get_object().hex
        except AttributeError:
            # Shouldn't happen, but just in case a future pygit2 API change
            # breaks things, avoid a traceback and log an error.
            log.error(
                'Unable to get SHA of HEAD for %s remote \'%s\'',
                self.role, self.id
            )
            return None
        except KeyError:
            head_sha = None

        refs = self.repo.listall_references()

        def _perform_checkout(checkout_ref, branch=True):
            '''
            DRY function for checking out either a branch or a tag
            '''
            try:
                with self.gen_lock(lock_type='checkout'):
                    # Checkout the local branch corresponding to the
                    # remote ref.
                    self.repo.checkout(checkout_ref)
                    if branch:
                        self.repo.reset(oid, pygit2.GIT_RESET_HARD)
                return True
            except GitLockError as exc:
                if exc.errno == errno.EEXIST:
                    # Re-raise with a different strerror containing a
                    # more meaningful error message for the calling
                    # function.
                    raise GitLockError(
                        exc.errno,
                        'Checkout lock exists for {0} remote \'{1}\''
                        .format(self.role, self.id)
                    )
                else:
                    log.error(
                        'Error %d encountered obtaining checkout lock '
                        'for %s remote \'%s\'',
                        exc.errno,
                        self.role,
                        self.id
                    )
            return False

        try:
            if remote_ref in refs:
                # Get commit id for the remote ref
                oid = self.repo.lookup_reference(remote_ref).get_object().id
                if local_ref not in refs:
                    # No local branch for this remote, so create one and point
                    # it at the commit id of the remote ref
                    self.repo.create_reference(local_ref, oid)

                try:
                    target_sha = \
                        self.repo.lookup_reference(remote_ref).get_object().hex
                except KeyError:
                    log.error(
                        'pygit2 was unable to get SHA for %s in %s remote '
                        '\'%s\'', local_ref, self.role, self.id,
                        exc_info=True
                    )
                    return None

                # Only perform a checkout if HEAD and target are not pointing
                # at the same SHA1.
                if head_sha != target_sha:
                    # Check existence of the ref in refs/heads/ which
                    # corresponds to the local HEAD. Checking out local_ref
                    # below when no local ref for HEAD is missing will raise an
                    # exception in pygit2 >= 0.21. If this ref is not present,
                    # create it. The "head_ref != local_ref" check ensures we
                    # don't try to add this ref if it is not necessary, as it
                    # would have been added above already. head_ref would be
                    # the same as local_ref if the branch name was changed but
                    # the cachedir was not (for example if a "name" parameter
                    # was used in a git_pillar remote, or if we are using
                    # winrepo which takes the basename of the repo as the
                    # cachedir).
                    head_ref = local_head.target
                    # If head_ref is not a string, it will point to a
                    # pygit2.Oid object and we are in detached HEAD mode.
                    # Therefore, there is no need to add a local reference. If
                    # head_ref == local_ref, then the local reference for HEAD
                    # in refs/heads/ already exists and again, no need to add.
                    if isinstance(head_ref, six.string_types) \
                            and head_ref not in refs and head_ref != local_ref:
                        branch_name = head_ref.partition('refs/heads/')[-1]
                        if not branch_name:
                            # Shouldn't happen, but log an error if it does
                            log.error(
                                'pygit2 was unable to resolve branch name from '
                                'HEAD ref \'%s\' in %s remote \'%s\'',
                                head_ref, self.role, self.id
                            )
                            return None
                        remote_head = 'refs/remotes/origin/' + branch_name
                        if remote_head not in refs:
                            # No remote ref for HEAD exists. This can happen in
                            # the first-time git_pillar checkout when when the
                            # remote repo does not have a master branch. Since
                            # we need a HEAD reference to keep pygit2 from
                            # throwing an error, and none exists in
                            # refs/remotes/origin, we'll just point HEAD at the
                            # remote_ref.
                            remote_head = remote_ref
                        self.repo.create_reference(
                            head_ref,
                            self.repo.lookup_reference(remote_head).target
                        )

                    if not _perform_checkout(local_ref, branch=True):
                        return None

                # Return the relative root, if present
                return self.check_root()

            elif tag_ref in refs:
                tag_obj = self.repo.revparse_single(tag_ref)
                if not isinstance(tag_obj, pygit2.Tag):
                    log.error(
                        '%s does not correspond to pygit2.Tag object',
                        tag_ref
                    )
                else:
                    try:
                        # If no AttributeError raised, this is an annotated tag
                        tag_sha = tag_obj.target.hex
                    except AttributeError:
                        try:
                            tag_sha = tag_obj.hex
                        except AttributeError:
                            # Shouldn't happen, but could if a future pygit2
                            # API change breaks things.
                            log.error(
                                'Unable to resolve %s from %s remote \'%s\' '
                                'to either an annotated or non-annotated tag',
                                tag_ref, self.role, self.id,
                                exc_info=True
                            )
                            return None

                    if head_sha != target_sha:
                        if not _perform_checkout(local_ref, branch=False):
                            return None

                    # Return the relative root, if present
                    return self.check_root()
        except GitLockError:
            raise
        except Exception as exc:
            log.error(
                'Failed to checkout %s from %s remote \'%s\': %s',
                tgt_ref, self.role, self.id, exc,
                exc_info=True
            )
            return None
        log.error(
            'Failed to checkout %s from %s remote \'%s\': remote ref '
            'does not exist', tgt_ref, self.role, self.id
        )
        return None

    def clean_stale_refs(self, local_refs=None):  # pylint: disable=arguments-differ
        '''
        Clean stale local refs so they don't appear as fileserver environments
        '''
        if self.credentials is not None:
            log.debug(
                'pygit2 does not support detecting stale refs for '
                'authenticated remotes, saltenvs will not reflect '
                'branches/tags removed from remote \'%s\'', self.id
            )
            return []
        return super(Pygit2, self).clean_stale_refs()

    def init_remote(self):
        '''
        Initialize/attach to a remote using pygit2. Return a boolean which
        will let the calling function know whether or not a new repo was
        initialized by this function.
        '''
        new = False
        if not os.listdir(self.cachedir):
            # Repo cachedir is empty, initialize a new repo there
            self.repo = pygit2.init_repository(self.cachedir)
            new = True
        else:
            # Repo cachedir exists, try to attach
            try:
                try:
                    self.repo = pygit2.Repository(self.cachedir)
                except GitError as exc:
                    import pwd
                    # https://github.com/libgit2/pygit2/issues/339
                    # https://github.com/libgit2/libgit2/issues/2122
                    if "Error stat'ing config file" not in six.text_type(exc):
                        raise
                    home = pwd.getpwnam(salt.utils.user.get_user()).pw_dir
                    pygit2.settings.search_path[pygit2.GIT_CONFIG_LEVEL_GLOBAL] = home
                    self.repo = pygit2.Repository(self.cachedir)
            except KeyError:
                log.error(_INVALID_REPO, self.cachedir, self.url, self.role)
                return new

        self.gitdir = salt.utils.path.join(self.repo.workdir, '.git')
        self.enforce_git_config()

        return new

    def dir_list(self, tgt_env):
        '''
        Get a list of directories for the target environment using pygit2
        '''
        def _traverse(tree, blobs, prefix):
            '''
            Traverse through a pygit2 Tree object recursively, accumulating all
            the empty directories within it in the "blobs" list
            '''
            for entry in iter(tree):
                if entry.oid not in self.repo:
                    # Entry is a submodule, skip it
                    continue
                blob = self.repo[entry.oid]
                if not isinstance(blob, pygit2.Tree):
                    continue
                blobs.append(
                    salt.utils.path.join(prefix, entry.name, use_posixpath=True)
                )
                if len(blob):
                    _traverse(
                        blob, blobs, salt.utils.path.join(
                            prefix, entry.name, use_posixpath=True)
                    )

        ret = set()
        tree = self.get_tree(tgt_env)
        if not tree:
            return ret
        if self.root(tgt_env):
            try:
                oid = tree[self.root(tgt_env)].oid
                tree = self.repo[oid]
            except KeyError:
                return ret
            if not isinstance(tree, pygit2.Tree):
                return ret
            relpath = lambda path: os.path.relpath(path, self.root(tgt_env))
        else:
            relpath = lambda path: path
        blobs = []
        if len(tree):
            _traverse(tree, blobs, self.root(tgt_env))
        add_mountpoint = lambda path: salt.utils.path.join(
            self.mountpoint(tgt_env), path, use_posixpath=True)
        for blob in blobs:
            ret.add(add_mountpoint(relpath(blob)))
        if self.mountpoint(tgt_env):
            ret.add(self.mountpoint(tgt_env))
        return ret

    def envs(self):
        '''
        Check the refs and return a list of the ones which can be used as salt
        environments.
        '''
        ref_paths = self.repo.listall_references()
        return self._get_envs_from_ref_paths(ref_paths)

    def _fetch(self):
        '''
        Fetch the repo. If the local copy was updated, return True. If the
        local copy was already up-to-date, return False.
        '''
        origin = self.repo.remotes[0]
        refs_pre = self.repo.listall_references()
        fetch_kwargs = {}
        # pygit2 0.23.2 brought
        if self.remotecallbacks is not None:
            fetch_kwargs['callbacks'] = self.remotecallbacks
        else:
            if self.credentials is not None:
                origin.credentials = self.credentials
        try:
            fetch_results = origin.fetch(**fetch_kwargs)
        except GitError as exc:
            exc_str = get_error_message(exc).lower()
            if 'unsupported url protocol' in exc_str \
                    and isinstance(self.credentials, pygit2.Keypair):
                log.error(
                    'Unable to fetch SSH-based %s remote \'%s\'. '
                    'You may need to add ssh:// to the repo string or '
                    'libgit2 must be compiled with libssh2 to support '
                    'SSH authentication.', self.role, self.id,
                    exc_info=True
                )
            elif 'authentication required but no callback set' in exc_str:
                log.error(
                    '%s remote \'%s\' requires authentication, but no '
                    'authentication configured', self.role, self.id,
                    exc_info=True
                )
            else:
                log.error(
                    'Error occurred fetching %s remote \'%s\': %s',
                    self.role, self.id, exc,
                    exc_info=True
                )
            return False
        try:
            # pygit2.Remote.fetch() returns a dict in pygit2 < 0.21.0
            received_objects = fetch_results['received_objects']
        except (AttributeError, TypeError):
            # pygit2.Remote.fetch() returns a class instance in
            # pygit2 >= 0.21.0
            received_objects = fetch_results.received_objects
        if received_objects != 0:
            log.debug(
                '%s received %s objects for remote \'%s\'',
                self.role, received_objects, self.id
            )
        else:
            log.debug('%s remote \'%s\' is up-to-date', self.role, self.id)
        refs_post = self.repo.listall_references()
        cleaned = self.clean_stale_refs(local_refs=refs_post)
        return True \
            if (received_objects or refs_pre != refs_post or cleaned) \
            else None

    def file_list(self, tgt_env):
        '''
        Get file list for the target environment using pygit2
        '''
        def _traverse(tree, blobs, prefix):
            '''
            Traverse through a pygit2 Tree object recursively, accumulating all
            the file paths and symlink info in the "blobs" dict
            '''
            for entry in iter(tree):
                if entry.oid not in self.repo:
                    # Entry is a submodule, skip it
                    continue
                obj = self.repo[entry.oid]
                if isinstance(obj, pygit2.Blob):
                    repo_path = salt.utils.path.join(
                        prefix, entry.name, use_posixpath=True)
                    blobs.setdefault('files', []).append(repo_path)
                    if stat.S_ISLNK(tree[entry.name].filemode):
                        link_tgt = self.repo[tree[entry.name].oid].data
                        blobs.setdefault('symlinks', {})[repo_path] = link_tgt
                elif isinstance(obj, pygit2.Tree):
                    _traverse(
                        obj, blobs, salt.utils.path.join(
                            prefix, entry.name, use_posixpath=True)
                    )

        files = set()
        symlinks = {}
        tree = self.get_tree(tgt_env)
        if not tree:
            # Not found, return empty objects
            return files, symlinks
        if self.root(tgt_env):
            try:
                # This might need to be changed to account for a root that
                # spans more than one directory
                oid = tree[self.root(tgt_env)].oid
                tree = self.repo[oid]
            except KeyError:
                return files, symlinks
            if not isinstance(tree, pygit2.Tree):
                return files, symlinks
            relpath = lambda path: os.path.relpath(path, self.root(tgt_env))
        else:
            relpath = lambda path: path
        blobs = {}
        if len(tree):
            _traverse(tree, blobs, self.root(tgt_env))
        add_mountpoint = lambda path: salt.utils.path.join(
            self.mountpoint(tgt_env), path, use_posixpath=True)
        for repo_path in blobs.get('files', []):
            files.add(add_mountpoint(relpath(repo_path)))
        for repo_path, link_tgt in six.iteritems(blobs.get('symlinks', {})):
            symlinks[add_mountpoint(relpath(repo_path))] = link_tgt
        return files, symlinks

    def find_file(self, path, tgt_env):
        '''
        Find the specified file in the specified environment
        '''
        tree = self.get_tree(tgt_env)
        if not tree:
            # Branch/tag/SHA not found in repo
            return None, None, None
        blob = None
        mode = None
        depth = 0
        while True:
            depth += 1
            if depth > SYMLINK_RECURSE_DEPTH:
                blob = None
                break
            try:
                entry = tree[path]
                mode = entry.filemode
                if stat.S_ISLNK(mode):
                    # Path is a symlink. The blob data corresponding to this
                    # path's object ID will be the target of the symlink. Follow
                    # the symlink and set path to the location indicated
                    # in the blob data.
                    link_tgt = self.repo[entry.oid].data
                    path = salt.utils.path.join(
                        os.path.dirname(path), link_tgt, use_posixpath=True)
                else:
                    blob = self.repo[entry.oid]
                    if isinstance(blob, pygit2.Tree):
                        # Path is a directory, not a file.
                        blob = None
                    break
            except KeyError:
                blob = None
                break
        if isinstance(blob, pygit2.Blob):
            return blob, blob.hex, mode
        return None, None, None

    def get_tree_from_branch(self, ref):
        '''
        Return a pygit2.Tree object matching a head ref fetched into
        refs/remotes/origin/
        '''
        try:
            return self.repo.lookup_reference(
                'refs/remotes/origin/{0}'.format(ref)).get_object().tree
        except KeyError:
            return None

    def get_tree_from_tag(self, ref):
        '''
        Return a pygit2.Tree object matching a tag ref fetched into refs/tags/
        '''
        try:
            return self.repo.lookup_reference(
                'refs/tags/{0}'.format(ref)).get_object().tree
        except KeyError:
            return None

    def get_tree_from_sha(self, ref):
        '''
        Return a pygit2.Tree object matching a SHA
        '''
        try:
            return self.repo.revparse_single(ref).tree
        except (KeyError, TypeError, ValueError, AttributeError):
            return None

    def setup_callbacks(self):
        '''
        Assign attributes for pygit2 callbacks
        '''
        # pygit2 radically changed fetching in 0.23.2
        pygit2_version = pygit2.__version__
        if distutils.version.LooseVersion(pygit2_version) >= \
                distutils.version.LooseVersion('0.23.2'):
            self.remotecallbacks = pygit2.RemoteCallbacks(
                credentials=self.credentials)
            if not self.ssl_verify:
                # Override the certificate_check function with a lambda that
                # just returns True, thus skipping the cert check.
                self.remotecallbacks.certificate_check = \
                    lambda *args, **kwargs: True
        else:
            self.remotecallbacks = None
            if not self.ssl_verify:
                warnings.warn(
                    'pygit2 does not support disabling the SSL certificate '
                    'check in versions prior to 0.23.2 (installed: {0}). '
                    'Fetches for self-signed certificates will fail.'.format(
                        pygit2_version
                    )
                )

    def verify_auth(self):
        '''
        Check the username and password/keypair info for validity. If valid,
        set a 'credentials' attribute consisting of the appropriate Pygit2
        credentials object. Return False if a required auth param is not
        present. Return True if the required auth parameters are present (or
        auth is not configured), otherwise failhard if there is a problem with
        authenticaion.
        '''
        self.credentials = None

        if os.path.isabs(self.url):
            # If the URL is an absolute file path, there is no authentication.
            return True
        elif not any(getattr(self, x, None) for x in AUTH_PARAMS):
            # Auth information not configured for this remote
            return True

        def _incomplete_auth(missing):
            '''
            Helper function to log errors about missing auth parameters
            '''
            log.critical(
                'Incomplete authentication information for %s remote '
                '\'%s\'. Missing parameters: %s',
                self.role, self.id, ', '.join(missing)
            )
            failhard(self.role)

        def _key_does_not_exist(key_type, path):
            '''
            Helper function to log errors about missing key file
            '''
            log.critical(
                'SSH %s (%s) for %s remote \'%s\' could not be found, path '
                'may be incorrect. Note that it may be necessary to clear '
                'git_pillar locks to proceed once this is resolved and the '
                'master has been started back up. A warning will be logged '
                'if this is the case, with instructions.',
                key_type, path, self.role, self.id
            )
            failhard(self.role)

        transport, _, address = self.url.partition('://')
        if not address:
            # Assume scp-like SSH syntax (user@domain.tld:relative/path.git)
            transport = 'ssh'
            address = self.url

        transport = transport.lower()

        if transport in ('git', 'file'):
            # These transports do not use auth
            return True

        elif 'ssh' in transport:
            required_params = ('pubkey', 'privkey')
            user = address.split('@')[0]
            if user == address:
                # No '@' sign == no user. This is a problem.
                log.critical(
                    'Keypair specified for %s remote \'%s\', but remote URL '
                    'is missing a username', self.role, self.id
                )
                failhard(self.role)

            self.user = user
            if all(bool(getattr(self, x, None)) for x in required_params):
                keypair_params = [getattr(self, x, None) for x in
                                  ('user', 'pubkey', 'privkey', 'passphrase')]
                # Check pubkey and privkey to make sure file exists
                for idx, key_type in ((1, 'pubkey'), (2, 'privkey')):
                    key_path = keypair_params[idx]
                    if key_path is not None:
                        try:
                            if not os.path.isfile(key_path):
                                _key_does_not_exist(key_type, key_path)
                        except TypeError:
                            _key_does_not_exist(key_type, key_path)
                self.credentials = pygit2.Keypair(*keypair_params)
                return True
            else:
                missing_auth = [x for x in required_params
                                if not bool(getattr(self, x, None))]
                _incomplete_auth(missing_auth)

        elif 'http' in transport:
            required_params = ('user', 'password')
            password_ok = all(
                bool(getattr(self, x, None)) for x in required_params
            )
            no_password_auth = not any(
                bool(getattr(self, x, None)) for x in required_params
            )
            if no_password_auth:
                # No auth params were passed, assuming this is unauthenticated
                # http(s).
                return True
            if password_ok:
                if transport == 'http' and not self.insecure_auth:
                    log.critical(
                        'Invalid configuration for %s remote \'%s\'. '
                        'Authentication is disabled by default on http '
                        'remotes. Either set %s_insecure_auth to True in the '
                        'master configuration file, set a per-remote config '
                        'option named \'insecure_auth\' to True, or use https '
                        'or ssh-based authentication.',
                        self.role, self.id, self.role
                    )
                    failhard(self.role)
                self.credentials = pygit2.UserPass(self.user, self.password)
                return True
            else:
                missing_auth = [x for x in required_params
                                if not bool(getattr(self, x, None))]
                _incomplete_auth(missing_auth)
        else:
            log.critical(
                'Invalid configuration for %s remote \'%s\'. Unsupported '
                'transport \'%s\'.', self.role, self.id, transport
            )
            failhard(self.role)

    def write_file(self, blob, dest):
        '''
        Using the blob object, write the file to the destination path
        '''
        with salt.utils.files.fopen(dest, 'wb+') as fp_:
            fp_.write(blob.data)


GIT_PROVIDERS = {
    'pygit2': Pygit2,
    'gitpython': GitPython,
}


class GitBase(object):
    '''
    Base class for gitfs/git_pillar
    '''
    def __init__(self, opts, remotes=None, per_remote_overrides=(),
                 per_remote_only=PER_REMOTE_ONLY, git_providers=None,
                 cache_root=None, init_remotes=True):
        '''
        IMPORTANT: If specifying a cache_root, understand that this is also
        where the remotes will be cloned. A non-default cache_root is only
        really designed right now for winrepo, as its repos need to be checked
        out into the winrepo locations and not within the cachedir.

        As of the Oxygen release cycle, the classes used to interface with
        Pygit2 and GitPython can be overridden by passing the git_providers
        argument when spawning a class instance. This allows for one to write
        classes which inherit from salt.utils.gitfs.Pygit2 or
        salt.utils.gitfs.GitPython, and then direct one of the GitBase
        subclasses (GitFS, GitPillar, WinRepo) to use the custom class. For
        example:

        .. code-block:: Python

            import salt.utils.gitfs
            from salt.fileserver.gitfs import PER_REMOTE_OVERRIDES, PER_REMOTE_ONLY

            class CustomPygit2(salt.utils.gitfs.Pygit2):
                def fetch_remotes(self):
                    ...
                    Alternate fetch behavior here
                    ...

            git_providers = {
                'pygit2': CustomPygit2,
                'gitpython': salt.utils.gitfs.GitPython,
            }

            gitfs = salt.utils.gitfs.GitFS(
                __opts__,
                __opts__['gitfs_remotes'],
                per_remote_overrides=PER_REMOTE_OVERRIDES,
                per_remote_only=PER_REMOTE_ONLY,
                git_providers=git_providers)

            gitfs.fetch_remotes()
        '''
        self.opts = opts
        self.git_providers = git_providers if git_providers is not None \
            else GIT_PROVIDERS
        self.verify_provider()
        if cache_root is not None:
            self.cache_root = self.remote_root = cache_root
        else:
            self.cache_root = salt.utils.path.join(self.opts['cachedir'],
                                                   self.role)
            self.remote_root = salt.utils.path.join(self.cache_root, 'remotes')
        self.env_cache = salt.utils.path.join(self.cache_root, 'envs.p')
        self.hash_cachedir = salt.utils.path.join(self.cache_root, 'hash')
        self.file_list_cachedir = salt.utils.path.join(
            self.opts['cachedir'], 'file_lists', self.role)
        if init_remotes:
            self.init_remotes(
                remotes if remotes is not None else [],
                per_remote_overrides,
                per_remote_only)

    def init_remotes(self, remotes, per_remote_overrides=(),
                     per_remote_only=PER_REMOTE_ONLY):
        '''
        Initialize remotes
        '''
        # The global versions of the auth params (gitfs_user,
        # gitfs_password, etc.) default to empty strings. If any of them
        # are defined and the provider is not one that supports auth, then
        # error out and do not proceed.
        override_params = copy.deepcopy(per_remote_overrides)
        global_auth_params = [
            '{0}_{1}'.format(self.role, x) for x in AUTH_PARAMS
            if self.opts['{0}_{1}'.format(self.role, x)]
        ]
        if self.provider in AUTH_PROVIDERS:
            override_params += AUTH_PARAMS
        elif global_auth_params:
            msg = (
                '{0} authentication was configured, but the \'{1}\' '
                '{0}_provider does not support authentication. The '
                'providers for which authentication is supported in {0} '
                'are: {2}.'.format(
                    self.role, self.provider, ', '.join(AUTH_PROVIDERS)
                )
            )
            if self.role == 'gitfs':
                msg += (
                    ' See the GitFS Walkthrough in the Salt documentation '
                    'for further information.'
                )
            log.critical(msg)
            failhard(self.role)

        per_remote_defaults = {}
        for param in override_params:
            key = '{0}_{1}'.format(self.role, param)
            if key not in self.opts:
                log.critical(
                    'Key \'%s\' not present in global configuration. This is '
                    'a bug, please report it.', key
                )
                failhard(self.role)
            per_remote_defaults[param] = enforce_types(key, self.opts[key])

        self.remotes = []
        for remote in remotes:
            repo_obj = self.git_providers[self.provider](
                self.opts,
                remote,
                per_remote_defaults,
                per_remote_only,
                override_params,
                self.cache_root,
                self.role
            )
            if hasattr(repo_obj, 'repo'):
                # Sanity check and assign the credential parameter
                repo_obj.verify_auth()
                repo_obj.setup_callbacks()
                if self.opts['__role'] == 'minion' and repo_obj.new:
                    # Perform initial fetch on masterless minion
                    repo_obj.fetch()

                # Reverse map to be used when running envs() to detect the
                # available envs.
                repo_obj.saltenv_revmap = {}

                for saltenv, saltenv_conf in six.iteritems(repo_obj.saltenv):
                    if 'ref' in saltenv_conf:
                        ref = saltenv_conf['ref']
                        if saltenv == 'base':
                            # Remove redundant 'ref' config for base saltenv
                            repo_obj.saltenv[saltenv].pop('ref')
                            if ref != repo_obj.base:
                                log.warning(
                                    'The \'base\' environment has been '
                                    'defined in the \'saltenv\' param for %s '
                                    'remote %s and will override the '
                                    'branch/tag specified by %s_base (or a '
                                    'per-remote \'base\' parameter).',
                                    self.role, repo_obj.id, self.role
                                )
                                # Rewrite 'base' config param
                                repo_obj.base = ref
                        else:
                            repo_obj.saltenv_revmap.setdefault(
                                ref, []).append(saltenv)

                # Build list of all envs defined by ref mappings in the
                # per-remote 'saltenv' param. We won't add any matching envs
                # from the global saltenv map to the revmap.
                all_envs = []
                for env_names in six.itervalues(repo_obj.saltenv_revmap):
                    all_envs.extend(env_names)

                # Add the global saltenv map to the reverse map, skipping envs
                # explicitly mapped in the per-remote 'saltenv' param.
                for key, conf in six.iteritems(repo_obj.global_saltenv):
                    if key not in all_envs and 'ref' in conf:
                        repo_obj.saltenv_revmap.setdefault(
                            conf['ref'], []).append(key)

                self.remotes.append(repo_obj)

        # Don't allow collisions in cachedir naming
        cachedir_map = {}
        for repo in self.remotes:
            cachedir_map.setdefault(repo.cachedir, []).append(repo.id)

        collisions = [x for x in cachedir_map if len(cachedir_map[x]) > 1]
        if collisions:
            for dirname in collisions:
                log.critical(
                    'The following %s remotes have conflicting cachedirs: '
                    '%s. Resolve this using a per-remote parameter called '
                    '\'name\'.', self.role, ', '.join(cachedir_map[dirname])
                )
                failhard(self.role)

        if any(x.new for x in self.remotes):
            self.write_remote_map()

    def clear_old_remotes(self):
        '''
        Remove cache directories for remotes no longer configured
        '''
        try:
            cachedir_ls = os.listdir(self.cache_root)
        except OSError:
            cachedir_ls = []
        # Remove actively-used remotes from list
        for repo in self.remotes:
            try:
                cachedir_ls.remove(repo.cachedir_basename)
            except ValueError:
                pass
        to_remove = []
        for item in cachedir_ls:
            if item in ('hash', 'refs'):
                continue
            path = salt.utils.path.join(self.cache_root, item)
            if os.path.isdir(path):
                to_remove.append(path)
        failed = []
        if to_remove:
            for rdir in to_remove:
                try:
                    shutil.rmtree(rdir)
                except OSError as exc:
                    log.error(
                        'Unable to remove old %s remote cachedir %s: %s',
                        self.role, rdir, exc
                    )
                    failed.append(rdir)
                else:
                    log.debug('%s removed old cachedir %s', self.role, rdir)
        for fdir in failed:
            to_remove.remove(fdir)
        ret = bool(to_remove)
        if ret:
            self.write_remote_map()
        return ret

    def clear_cache(self):
        '''
        Completely clear cache
        '''
        errors = []
        for rdir in (self.cache_root, self.file_list_cachedir):
            if os.path.exists(rdir):
                try:
                    shutil.rmtree(rdir)
                except OSError as exc:
                    errors.append(
                        'Unable to delete {0}: {1}'.format(rdir, exc)
                    )
        return errors

    def clear_lock(self, remote=None, lock_type='update'):
        '''
        Clear update.lk for all remotes
        '''
        cleared = []
        errors = []
        for repo in self.remotes:
            if remote:
                # Specific remote URL/pattern was passed, ensure that the URL
                # matches or else skip this one
                try:
                    if not fnmatch.fnmatch(repo.url, remote):
                        continue
                except TypeError:
                    # remote was non-string, try again
                    if not fnmatch.fnmatch(repo.url, six.text_type(remote)):
                        continue
            success, failed = repo.clear_lock(lock_type=lock_type)
            cleared.extend(success)
            errors.extend(failed)
        return cleared, errors

    def fetch_remotes(self, remotes=None):
        '''
        Fetch all remotes and return a boolean to let the calling function know
        whether or not any remotes were updated in the process of fetching
        '''
        if remotes is None:
            remotes = []
        elif not isinstance(remotes, list):
            log.error(
                'Invalid \'remotes\' argument (%s) for fetch_remotes. '
                'Must be a list of strings', remotes
            )
            remotes = []

        changed = False
        for repo in self.remotes:
            name = getattr(repo, 'name', None)
            if not remotes or (repo.id, name) in remotes:
                try:
                    if repo.fetch():
                        # We can't just use the return value from repo.fetch()
                        # because the data could still have changed if old
                        # remotes were cleared above. Additionally, we're
                        # running this in a loop and later remotes without
                        # changes would override this value and make it
                        # incorrect.
                        changed = True
                except Exception as exc:
                    log.error(
                        'Exception caught while fetching %s remote \'%s\': %s',
                        self.role, repo.id, exc,
                        exc_info=True
                    )
        return changed

    def lock(self, remote=None):
        '''
        Place an update.lk
        '''
        locked = []
        errors = []
        for repo in self.remotes:
            if remote:
                # Specific remote URL/pattern was passed, ensure that the URL
                # matches or else skip this one
                try:
                    if not fnmatch.fnmatch(repo.url, remote):
                        continue
                except TypeError:
                    # remote was non-string, try again
                    if not fnmatch.fnmatch(repo.url, six.text_type(remote)):
                        continue
            success, failed = repo.lock()
            locked.extend(success)
            errors.extend(failed)
        return locked, errors

    def update(self, remotes=None):
        '''
        .. versionchanged:: Oxygen
            The remotes argument was added. This being a list of remote URLs,
            it will only update matching remotes. This actually matches on
            repo.id

        Execute a git fetch on all of the repos and perform maintenance on the
        fileserver cache.
        '''
        # data for the fileserver event
        data = {'changed': False,
                'backend': 'gitfs'}

        data['changed'] = self.clear_old_remotes()
        if self.fetch_remotes(remotes=remotes):
            data['changed'] = True

        # A masterless minion will need a new env cache file even if no changes
        # were fetched.
        refresh_env_cache = self.opts['__role'] == 'minion'

        if data['changed'] is True or not os.path.isfile(self.env_cache):
            env_cachedir = os.path.dirname(self.env_cache)
            if not os.path.exists(env_cachedir):
                os.makedirs(env_cachedir)
            refresh_env_cache = True

        if refresh_env_cache:
            new_envs = self.envs(ignore_cache=True)
            serial = salt.payload.Serial(self.opts)
            with salt.utils.files.fopen(self.env_cache, 'wb+') as fp_:
                fp_.write(serial.dumps(new_envs))
                log.trace('Wrote env cache data to %s', self.env_cache)

        # if there is a change, fire an event
        if self.opts.get('fileserver_events', False):
            event = salt.utils.event.get_event(
                    'master',
                    self.opts['sock_dir'],
                    self.opts['transport'],
                    opts=self.opts,
                    listen=False)
            event.fire_event(
                data,
                tagify(['gitfs', 'update'], prefix='fileserver')
            )
        try:
            salt.fileserver.reap_fileserver_cache_dir(
                self.hash_cachedir,
                self.find_file
            )
        except (OSError, IOError):
            # Hash file won't exist if no files have yet been served up
            pass

    def update_intervals(self):
        '''
        Returns a dictionary mapping remote IDs to their intervals, designed to
        be used for variable update intervals in salt.master.FileserverUpdate.

        A remote's ID is defined here as a tuple of the GitPython/Pygit2
        object's "id" and "name" attributes, with None being assumed as the
        "name" value if the attribute is not present.
        '''
        return {(repo.id, getattr(repo, 'name', None)): repo.update_interval
                for repo in self.remotes}

    def verify_provider(self):
        '''
        Determine which provider to use
        '''
        if 'verified_{0}_provider'.format(self.role) in self.opts:
            self.provider = self.opts['verified_{0}_provider'.format(self.role)]
        else:
            desired_provider = self.opts.get('{0}_provider'.format(self.role))
            if not desired_provider:
                if self.verify_pygit2(quiet=True):
                    self.provider = 'pygit2'
                elif self.verify_gitpython(quiet=True):
                    self.provider = 'gitpython'
            else:
                # Ensure non-lowercase providers work
                try:
                    desired_provider = desired_provider.lower()
                except AttributeError:
                    # Should only happen if someone does something silly like
                    # set the provider to a numeric value.
                    desired_provider = six.text_type(desired_provider).lower()
                if desired_provider not in self.git_providers:
                    log.critical(
                        'Invalid %s_provider \'%s\'. Valid choices are: %s',
                        self.role,
                        desired_provider,
                        ', '.join(self.git_providers)
                    )
                    failhard(self.role)
                elif desired_provider == 'pygit2' and self.verify_pygit2():
                    self.provider = 'pygit2'
                elif desired_provider == 'gitpython' and self.verify_gitpython():
                    self.provider = 'gitpython'
        if not hasattr(self, 'provider'):
            log.critical(
                'No suitable %s provider module is installed.', self.role
            )
            failhard(self.role)

    def verify_gitpython(self, quiet=False):
        '''
        Check if GitPython is available and at a compatible version (>= 0.3.0)
        '''
        def _recommend():
            if HAS_PYGIT2 and 'pygit2' in self.git_providers:
                log.error(_RECOMMEND_PYGIT2, self.role, self.role)

        if not HAS_GITPYTHON:
            if not quiet:
                log.error(
                    '%s is configured but could not be loaded, is GitPython '
                    'installed?', self.role
                )
                _recommend()
            return False
        elif 'gitpython' not in self.git_providers:
            return False

        # pylint: disable=no-member
        gitver = _LooseVersion(git.__version__)
        minver = _LooseVersion(GITPYTHON_MINVER)
        # pylint: enable=no-member
        errors = []
        if gitver < minver:
            errors.append(
                '{0} is configured, but the GitPython version is earlier than '
                '{1}. Version {2} detected.'.format(
                    self.role,
                    GITPYTHON_MINVER,
                    git.__version__
                )
            )
        if not salt.utils.path.which('git'):
            errors.append(
                'The git command line utility is required when using the '
                '\'gitpython\' {0}_provider.'.format(self.role)
            )

        if errors:
            for error in errors:
                log.error(error)
            if not quiet:
                _recommend()
            return False

        self.opts['verified_{0}_provider'.format(self.role)] = 'gitpython'
        log.debug('gitpython %s_provider enabled', self.role)
        return True

    def verify_pygit2(self, quiet=False):
        '''
        Check if pygit2/libgit2 are available and at a compatible version.
        Pygit2 must be at least 0.20.3 and libgit2 must be at least 0.20.0.
        '''
        def _recommend():
            if HAS_GITPYTHON and 'gitpython' in self.git_providers:
                log.error(_RECOMMEND_GITPYTHON, self.role, self.role)

        if not HAS_PYGIT2:
            if not quiet:
                log.error(
                    '%s is configured but could not be loaded, are pygit2 '
                    'and libgit2 installed?', self.role
                )
                _recommend()
            return False
        elif 'pygit2' not in self.git_providers:
            return False

        # pylint: disable=no-member
        pygit2ver = _LooseVersion(pygit2.__version__)
        pygit2_minver = _LooseVersion(PYGIT2_MINVER)

        libgit2ver = _LooseVersion(pygit2.LIBGIT2_VERSION)
        libgit2_minver = _LooseVersion(LIBGIT2_MINVER)
        # pylint: enable=no-member

        errors = []
        if pygit2ver < pygit2_minver:
            errors.append(
                '{0} is configured, but the pygit2 version is earlier than '
                '{1}. Version {2} detected.'.format(
                    self.role,
                    PYGIT2_MINVER,
                    pygit2.__version__
                )
            )
        if libgit2ver < libgit2_minver:
            errors.append(
                '{0} is configured, but the libgit2 version is earlier than '
                '{1}. Version {2} detected.'.format(
                    self.role,
                    LIBGIT2_MINVER,
                    pygit2.LIBGIT2_VERSION
                )
            )
        if not salt.utils.path.which('git'):
            errors.append(
                'The git command line utility is required when using the '
                '\'pygit2\' {0}_provider.'.format(self.role)
            )

        if errors:
            for error in errors:
                log.error(error)
            if not quiet:
                _recommend()
            return False

        self.opts['verified_{0}_provider'.format(self.role)] = 'pygit2'
        log.debug('pygit2 %s_provider enabled', self.role)
        return True

    def write_remote_map(self):
        '''
        Write the remote_map.txt
        '''
        remote_map = salt.utils.path.join(self.cache_root, 'remote_map.txt')
        try:
            with salt.utils.files.fopen(remote_map, 'w+') as fp_:
                timestamp = \
                    datetime.now().strftime('%d %b %Y %H:%M:%S.%f')
                fp_.write(
                    '# {0}_remote map as of {1}\n'.format(
                        self.role,
                        timestamp
                    )
                )
                for repo in self.remotes:
                    fp_.write(
                        salt.utils.stringutils.to_str(
                            '{0} = {1}\n'.format(
                                repo.cachedir_basename,
                                repo.id
                            )
                        )
                    )
        except OSError:
            pass
        else:
            log.info('Wrote new %s remote map to %s', self.role, remote_map)

    def do_checkout(self, repo):
        '''
        Common code for git_pillar/winrepo to handle locking and checking out
        of a repo.
        '''
        time_start = time.time()
        while time.time() - time_start <= 5:
            try:
                return repo.checkout()
            except GitLockError as exc:
                if exc.errno == errno.EEXIST:
                    time.sleep(0.1)
                    continue
                else:
                    log.error(
                        'Error %d encountered while obtaining checkout '
                        'lock for %s remote \'%s\': %s',
                        exc.errno,
                        repo.role,
                        repo.id,
                        exc,
                        exc_info=True
                    )
                    break
        else:
            log.error(
                'Timed out waiting for checkout lock to be released for '
                '%s remote \'%s\'. If this error persists, run \'salt-run '
                'cache.clear_git_lock %s type=checkout\' to clear it.',
                self.role, repo.id, self.role
            )
        return None


class GitFS(GitBase):
    '''
    Functionality specific to the git fileserver backend
    '''
    role = 'gitfs'
    instance_map = weakref.WeakKeyDictionary()

    def __new__(cls, opts, remotes=None, per_remote_overrides=(),
                per_remote_only=PER_REMOTE_ONLY, git_providers=None,
                cache_root=None, init_remotes=True):
        '''
        If we are not initializing remotes (such as in cases where we just want
        to load the config so that we can run clear_cache), then just return a
        new __init__'ed object. Otherwise, check the instance map and re-use an
        instance if one exists for the current process. Weak references are
        used to ensure that we garbage collect instances for threads which have
        exited.
        '''
        # No need to get the ioloop reference if we're not initializing remotes
        io_loop = tornado.ioloop.IOLoop.current() if init_remotes else None
        if not init_remotes or io_loop not in cls.instance_map:
            # We only evaluate the second condition in this if statement if
            # we're initializing remotes, so we won't get here unless io_loop
            # is something other than None.
            obj = object.__new__(cls)
            super(GitFS, obj).__init__(
                opts,
                remotes if remotes is not None else [],
                per_remote_overrides=per_remote_overrides,
                per_remote_only=per_remote_only,
                git_providers=git_providers if git_providers is not None
                    else GIT_PROVIDERS,
                cache_root=cache_root,
                init_remotes=init_remotes)
            if not init_remotes:
                log.debug('Created gitfs object with uninitialized remotes')
            else:
                log.debug('Created gitfs object for process %s', os.getpid())
                # Add to the instance map so we can re-use later
                cls.instance_map[io_loop] = obj
            return obj
        log.debug('Re-using gitfs object for process %s', os.getpid())
        return cls.instance_map[io_loop]

    def __init__(self, opts, remotes, per_remote_overrides=(),  # pylint: disable=super-init-not-called
                 per_remote_only=PER_REMOTE_ONLY, git_providers=None,
                 cache_root=None, init_remotes=True):
        # Initialization happens above in __new__(), so don't do anything here
        pass

    def dir_list(self, load):
        '''
        Return a list of all directories on the master
        '''
        return self._file_lists(load, 'dirs')

    def envs(self, ignore_cache=False):
        '''
        Return a list of refs that can be used as environments
        '''
        if not ignore_cache:
            cache_match = salt.fileserver.check_env_cache(
                self.opts,
                self.env_cache
            )
            if cache_match is not None:
                return cache_match
        ret = set()
        for repo in self.remotes:
            repo_envs = set()
            if not repo.disable_saltenv_mapping:
                repo_envs.update(repo.envs())
            for env_list in six.itervalues(repo.saltenv_revmap):
                repo_envs.update(env_list)
            ret.update([x for x in repo_envs if repo.env_is_exposed(x)])
        return sorted(ret)

    def find_file(self, path, tgt_env='base', **kwargs):  # pylint: disable=W0613
        '''
        Find the first file to match the path and ref, read the file out of git
        and send the path to the newly cached file
        '''
        fnd = {'path': '',
               'rel': ''}
        if os.path.isabs(path) or \
                (not salt.utils.stringutils.is_hex(tgt_env) and tgt_env not in self.envs()):
            return fnd

        dest = salt.utils.path.join(self.cache_root, 'refs', tgt_env, path)
        hashes_glob = salt.utils.path.join(self.hash_cachedir,
                                           tgt_env,
                                           '{0}.hash.*'.format(path))
        blobshadest = salt.utils.path.join(self.hash_cachedir,
                                           tgt_env,
                                           '{0}.hash.blob_sha1'.format(path))
        lk_fn = salt.utils.path.join(self.hash_cachedir,
                                     tgt_env,
                                     '{0}.lk'.format(path))
        destdir = os.path.dirname(dest)
        hashdir = os.path.dirname(blobshadest)
        if not os.path.isdir(destdir):
            try:
                os.makedirs(destdir)
            except OSError:
                # Path exists and is a file, remove it and retry
                os.remove(destdir)
                os.makedirs(destdir)
        if not os.path.isdir(hashdir):
            try:
                os.makedirs(hashdir)
            except OSError:
                # Path exists and is a file, remove it and retry
                os.remove(hashdir)
                os.makedirs(hashdir)

        for repo in self.remotes:
            if repo.mountpoint(tgt_env) \
                    and not path.startswith(repo.mountpoint(tgt_env) + os.sep):
                continue
            repo_path = path[len(repo.mountpoint(tgt_env)):].lstrip(os.sep)
            if repo.root(tgt_env):
                repo_path = salt.utils.path.join(repo.root(tgt_env), repo_path)

            blob, blob_hexsha, blob_mode = repo.find_file(repo_path, tgt_env)
            if blob is None:
                continue

            def _add_file_stat(fnd, mode):
                '''
                Add a the mode to the return dict. In other fileserver backends
                we stat the file to get its mode, and add the stat result
                (passed through list() for better serialization) to the 'stat'
                key in the return dict. However, since we aren't using the
                stat result for anything but the mode at this time, we can
                avoid unnecessary work by just manually creating the list and
                not running an os.stat() on all files in the repo.
                '''
                if mode is not None:
                    fnd['stat'] = [mode]
                return fnd

            salt.fileserver.wait_lock(lk_fn, dest)
<<<<<<< HEAD
            if os.path.isfile(blobshadest) and os.path.isfile(dest):
                with salt.utils.files.fopen(blobshadest, 'r') as fp_:
                    sha = salt.utils.stringutils.to_unicode(fp_.read())
=======
            try:
                with salt.utils.fopen(blobshadest, 'r') as fp_:
                    sha = fp_.read()
>>>>>>> 0cbe93cd
                    if sha == blob_hexsha:
                        fnd['rel'] = path
                        fnd['path'] = dest
                        return _add_file_stat(fnd, blob_mode)
<<<<<<< HEAD
            with salt.utils.files.fopen(lk_fn, 'w'):
                pass
=======
            except IOError as exc:
                if exc.errno != errno.ENOENT:
                    raise exc

            with salt.utils.fopen(lk_fn, 'w+') as fp_:
                fp_.write('')
>>>>>>> 0cbe93cd
            for filename in glob.glob(hashes_glob):
                try:
                    os.remove(filename)
                except Exception:
                    pass
            # Write contents of file to their destination in the FS cache
            repo.write_file(blob, dest)
            with salt.utils.files.fopen(blobshadest, 'w+') as fp_:
                fp_.write(blob_hexsha)
            try:
                os.remove(lk_fn)
            except OSError:
                pass
            fnd['rel'] = path
            fnd['path'] = dest
            return _add_file_stat(fnd, blob_mode)

        # No matching file was found in tgt_env. Return a dict with empty paths
        # so the calling function knows the file could not be found.
        return fnd

    def serve_file(self, load, fnd):
        '''
        Return a chunk from a file based on the data received
        '''
        if 'env' in load:
            # "env" is not supported; Use "saltenv".
            load.pop('env')

        ret = {'data': '',
               'dest': ''}
        required_load_keys = set(['path', 'loc', 'saltenv'])
        if not all(x in load for x in required_load_keys):
            log.debug(
                'Not all of the required keys present in payload. Missing: %s',
                ', '.join(required_load_keys.difference(load))
            )
            return ret
        if not fnd['path']:
            return ret
        ret['dest'] = fnd['rel']
        gzip = load.get('gzip', None)
        fpath = os.path.normpath(fnd['path'])
        with salt.utils.files.fopen(fpath, 'rb') as fp_:
            fp_.seek(load['loc'])
            data = fp_.read(self.opts['file_buffer_size'])
            if data and six.PY3 and not salt.utils.files.is_binary(fpath):
                data = data.decode(__salt_system_encoding__)
            if gzip and data:
                data = salt.utils.gzip_util.compress(data, gzip)
                ret['gzip'] = gzip
            ret['data'] = data
        return ret

    def file_hash(self, load, fnd):
        '''
        Return a file hash, the hash type is set in the master config file
        '''
        if 'env' in load:
            # "env" is not supported; Use "saltenv".
            load.pop('env')

        if not all(x in load for x in ('path', 'saltenv')):
            return '', None
        ret = {'hash_type': self.opts['hash_type']}
        relpath = fnd['rel']
        path = fnd['path']
        hashdest = salt.utils.path.join(self.hash_cachedir,
                                        load['saltenv'],
                                        '{0}.hash.{1}'.format(relpath,
                                                              self.opts['hash_type']))
<<<<<<< HEAD
        if not os.path.isfile(hashdest):
            if not os.path.exists(os.path.dirname(hashdest)):
                os.makedirs(os.path.dirname(hashdest))
            ret['hsum'] = salt.utils.hashutils.get_hash(path, self.opts['hash_type'])
            with salt.utils.files.fopen(hashdest, 'w+') as fp_:
                fp_.write(ret['hsum'])
            return ret
        else:
            with salt.utils.files.fopen(hashdest, 'rb') as fp_:
=======

        try:
            with salt.utils.fopen(hashdest, 'rb') as fp_:
>>>>>>> 0cbe93cd
                ret['hsum'] = fp_.read()
            return ret
        except IOError as exc:
            if exc.errno != errno.ENOENT:
                raise exc

        try:
            os.makedirs(os.path.dirname(hashdest))
        except OSError as exc:
            if exc.errno != errno.EEXIST:
                raise exc

        ret['hsum'] = salt.utils.get_hash(path, self.opts['hash_type'])
        with salt.utils.fopen(hashdest, 'w+') as fp_:
            fp_.write(ret['hsum'])
        return ret

    def _file_lists(self, load, form):
        '''
        Return a dict containing the file lists for files and dirs
        '''
        if 'env' in load:
            # "env" is not supported; Use "saltenv".
            load.pop('env')

        if not os.path.isdir(self.file_list_cachedir):
            try:
                os.makedirs(self.file_list_cachedir)
            except os.error:
                log.error('Unable to make cachedir %s', self.file_list_cachedir)
                return []
        list_cache = salt.utils.path.join(
            self.file_list_cachedir,
            '{0}.p'.format(load['saltenv'].replace(os.path.sep, '_|-'))
        )
        w_lock = salt.utils.path.join(
            self.file_list_cachedir,
            '.{0}.w'.format(load['saltenv'].replace(os.path.sep, '_|-'))
        )
        cache_match, refresh_cache, save_cache = \
            salt.fileserver.check_file_list_cache(
                self.opts, form, list_cache, w_lock
            )
        if cache_match is not None:
            return cache_match
        if refresh_cache:
            ret = {'files': set(), 'symlinks': {}, 'dirs': set()}
            if salt.utils.stringutils.is_hex(load['saltenv']) \
                    or load['saltenv'] in self.envs():
                for repo in self.remotes:
                    repo_files, repo_symlinks = repo.file_list(load['saltenv'])
                    ret['files'].update(repo_files)
                    ret['symlinks'].update(repo_symlinks)
                    ret['dirs'].update(repo.dir_list(load['saltenv']))
            ret['files'] = sorted(ret['files'])
            ret['dirs'] = sorted(ret['dirs'])

            if save_cache:
                salt.fileserver.write_file_list_cache(
                    self.opts, ret, list_cache, w_lock
                )
            # NOTE: symlinks are organized in a dict instead of a list, however
            # the 'symlinks' key will be defined above so it will never get to
            # the default value in the call to ret.get() below.
            return ret.get(form, [])
        # Shouldn't get here, but if we do, this prevents a TypeError
        return {} if form == 'symlinks' else []

    def file_list(self, load):
        '''
        Return a list of all files on the file server in a specified
        environment
        '''
        return self._file_lists(load, 'files')

    def file_list_emptydirs(self, load):  # pylint: disable=W0613
        '''
        Return a list of all empty directories on the master
        '''
        # Cannot have empty dirs in git
        return []

    def symlink_list(self, load):
        '''
        Return a dict of all symlinks based on a given path in the repo
        '''
        if 'env' in load:
            # "env" is not supported; Use "saltenv".
            load.pop('env')

        if not salt.utils.stringutils.is_hex(load['saltenv']) \
                and load['saltenv'] not in self.envs():
            return {}
        if 'prefix' in load:
            prefix = load['prefix'].strip('/')
        else:
            prefix = ''
        symlinks = self._file_lists(load, 'symlinks')
        return dict([(key, val)
                     for key, val in six.iteritems(symlinks)
                     if key.startswith(prefix)])


class GitPillar(GitBase):
    '''
    Functionality specific to the git external pillar
    '''
    role = 'git_pillar'

    def checkout(self):
        '''
        Checkout the targeted branches/tags from the git_pillar remotes
        '''
        self.pillar_dirs = OrderedDict()
        self.pillar_linked_dirs = []
        for repo in self.remotes:
            cachedir = self.do_checkout(repo)
            if cachedir is not None:
                # Figure out which environment this remote should be assigned
                if repo.env:
                    env = repo.env
                else:
                    base_branch = self.opts['{0}_base'.format(self.role)]
                    env = 'base' if repo.branch == base_branch else repo.branch
                if repo._mountpoint:
                    if self.link_mountpoint(repo):
                        self.pillar_dirs[repo.linkdir] = env
                        self.pillar_linked_dirs.append(repo.linkdir)
                else:
                    self.pillar_dirs[cachedir] = env

    def link_mountpoint(self, repo):
        '''
        Ensure that the mountpoint is present in the correct location and
        points at the correct path
        '''
        lcachelink = salt.utils.path.join(repo.linkdir, repo._mountpoint)
        wipe_linkdir = False
        create_link = False
        try:
            with repo.gen_lock(lock_type='mountpoint', timeout=10):
                walk_results = list(os.walk(repo.linkdir, followlinks=False))
                if walk_results != repo.linkdir_walk:
                    log.debug(
                        'Results of walking %s differ from expected results',
                        repo.linkdir
                    )
                    log.debug('Walk results: %s', walk_results)
                    log.debug('Expected results: %s', repo.linkdir_walk)
                    wipe_linkdir = True
                else:
                    if not all(not salt.utils.path.islink(x[0])
                               and os.path.isdir(x[0])
                               for x in walk_results[:-1]):
                        log.debug(
                            'Linkdir parents of %s are not all directories',
                            lcachelink
                        )
                        wipe_linkdir = True
                    elif not salt.utils.path.islink(lcachelink):
                        wipe_linkdir = True
                    else:
                        try:
                            ldest = salt.utils.path.readlink(lcachelink)
                        except Exception:
                            log.debug(
                                'Failed to read destination of %s', lcachelink
                            )
                            wipe_linkdir = True
                        else:
                            if ldest != repo.cachedir:
                                log.debug(
                                    'Destination of %s (%s) does not match '
                                    'the expected value (%s)',
                                    lcachelink, ldest, repo.cachedir
                                )
                                # Since we know that the parent dirs of the
                                # link are set up properly, all we need to do
                                # is remove the symlink and let it be created
                                # below.
                                try:
                                    if salt.utils.platform.is_windows() \
                                            and not ldest.startswith('\\\\') \
                                            and os.path.isdir(ldest):
                                        # On Windows, symlinks to directories
                                        # must be removed as if they were
                                        # themselves directories.
                                        shutil.rmtree(lcachelink)
                                    else:
                                        os.remove(lcachelink)
                                except Exception as exc:
                                    log.exception(
                                        'Failed to remove existing git_pillar '
                                        'mountpoint link %s: %s',
                                        lcachelink, exc.__str__()
                                    )
                                wipe_linkdir = False
                                create_link = True

                if wipe_linkdir:
                    # Wiping implies that we need to create the link
                    create_link = True
                    try:
                        shutil.rmtree(repo.linkdir)
                    except OSError:
                        pass
                    try:
                        ldirname = os.path.dirname(lcachelink)
                        os.makedirs(ldirname)
                        log.debug('Successfully made linkdir parent %s', ldirname)
                    except OSError as exc:
                        log.error(
                            'Failed to os.makedirs() linkdir parent %s: %s',
                            ldirname, exc.__str__()
                        )
                        return False

                if create_link:
                    try:
                        os.symlink(repo.cachedir, lcachelink)
                        log.debug(
                            'Successfully linked %s to cachedir %s',
                            lcachelink, repo.cachedir
                        )
                        return True
                    except OSError as exc:
                        log.error(
                            'Failed to create symlink to %s at path %s: %s',
                            repo.cachedir, lcachelink, exc.__str__()
                        )
                        return False
        except GitLockError:
            log.error(
                'Timed out setting mountpoint lock for %s remote \'%s\'. If '
                'this error persists, it may be because an earlier %s '
                'checkout was interrupted. The lock can be cleared by running '
                '\'salt-run cache.clear_git_lock %s type=mountpoint\', or by '
                'manually removing %s.',
                self.role, repo.id, self.role, self.role,
                repo._get_lock_file(lock_type='mountpoint')
            )
            return False
        return True


class WinRepo(GitBase):
    '''
    Functionality specific to the winrepo runner
    '''
    role = 'winrepo'

    def checkout(self):
        '''
        Checkout the targeted branches/tags from the winrepo remotes
        '''
        self.winrepo_dirs = {}
        for repo in self.remotes:
            cachedir = self.do_checkout(repo)
            if cachedir is not None:
                self.winrepo_dirs[repo.id] = cachedir<|MERGE_RESOLUTION|>--- conflicted
+++ resolved
@@ -2749,30 +2749,20 @@
                 return fnd
 
             salt.fileserver.wait_lock(lk_fn, dest)
-<<<<<<< HEAD
-            if os.path.isfile(blobshadest) and os.path.isfile(dest):
+            try:
                 with salt.utils.files.fopen(blobshadest, 'r') as fp_:
                     sha = salt.utils.stringutils.to_unicode(fp_.read())
-=======
-            try:
-                with salt.utils.fopen(blobshadest, 'r') as fp_:
-                    sha = fp_.read()
->>>>>>> 0cbe93cd
                     if sha == blob_hexsha:
                         fnd['rel'] = path
                         fnd['path'] = dest
                         return _add_file_stat(fnd, blob_mode)
-<<<<<<< HEAD
-            with salt.utils.files.fopen(lk_fn, 'w'):
-                pass
-=======
             except IOError as exc:
                 if exc.errno != errno.ENOENT:
                     raise exc
 
-            with salt.utils.fopen(lk_fn, 'w+') as fp_:
-                fp_.write('')
->>>>>>> 0cbe93cd
+            with salt.utils.files.fopen(lk_fn, 'w'):
+                pass
+
             for filename in glob.glob(hashes_glob):
                 try:
                     os.remove(filename)
@@ -2844,21 +2834,8 @@
                                         load['saltenv'],
                                         '{0}.hash.{1}'.format(relpath,
                                                               self.opts['hash_type']))
-<<<<<<< HEAD
-        if not os.path.isfile(hashdest):
-            if not os.path.exists(os.path.dirname(hashdest)):
-                os.makedirs(os.path.dirname(hashdest))
-            ret['hsum'] = salt.utils.hashutils.get_hash(path, self.opts['hash_type'])
-            with salt.utils.files.fopen(hashdest, 'w+') as fp_:
-                fp_.write(ret['hsum'])
-            return ret
-        else:
+        try:
             with salt.utils.files.fopen(hashdest, 'rb') as fp_:
-=======
-
-        try:
-            with salt.utils.fopen(hashdest, 'rb') as fp_:
->>>>>>> 0cbe93cd
                 ret['hsum'] = fp_.read()
             return ret
         except IOError as exc:
