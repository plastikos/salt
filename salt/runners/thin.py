# -*- coding: utf-8 -*-
'''
The thin runner is used to manage the salt thin systems.

Salt Thin is a transport-less version of Salt that can be used to run routines
in a standalone way. This runner has tools which generate the standalone salt
system for easy consumption.
'''

# Import python libs
from __future__ import print_function
from __future__ import absolute_import

# Import Salt libs
import salt.utils.thin


def generate(extra_mods='', overwrite=False, so_mods='',
             python2_bin='python2', python3_bin='python3'):
    '''
    Generate the salt-thin tarball and print the location of the tarball
    Optional additional mods to include (e.g. mako) can be supplied as a comma
    delimited string.  Permits forcing an overwrite of the output file as well.

    CLI Example:

    .. code-block:: bash

        salt-run thin.generate
        salt-run thin.generate mako
        salt-run thin.generate mako,wempy 1
        salt-run thin.generate overwrite=1
    '''
<<<<<<< HEAD
    return salt.utils.thin.gen_thin(__opts__['cachedir'],
                                    extra_mods,
                                    overwrite,
                                    so_mods,
                                    python2_bin,
                                    python3_bin)


def generate_min(extra_mods='', overwrite=False, so_mods='',
             python2_bin='python2', python3_bin='python3'):
    '''
    Generate the salt-thin tarball and print the location of the tarball
    Optional additional mods to include (e.g. mako) can be supplied as a comma
    delimited string.  Permits forcing an overwrite of the output file as well.

    CLI Example:

    .. code-block:: bash

        salt-run thin.generate_min
    '''
    return salt.utils.thin.gen_min(__opts__['cachedir'],
                                   extra_mods,
                                   overwrite,
                                   so_mods,
                                   python2_bin,
                                   python3_bin)
=======
    conf_mods = __opts__.get('thin_extra_mods')
    if conf_mods:
        extra_mods = ','.join([conf_mods, extra_mods])

    return salt.utils.thin.gen_thin(__opts__['cachedir'], extra_mods, overwrite, so_mods)
>>>>>>> f0d561a2
<|MERGE_RESOLUTION|>--- conflicted
+++ resolved
@@ -31,7 +31,10 @@
         salt-run thin.generate mako,wempy 1
         salt-run thin.generate overwrite=1
     '''
-<<<<<<< HEAD
+    conf_mods = __opts__.get('thin_extra_mods')
+    if conf_mods:
+        extra_mods = ','.join([conf_mods, extra_mods])
+
     return salt.utils.thin.gen_thin(__opts__['cachedir'],
                                     extra_mods,
                                     overwrite,
@@ -58,11 +61,4 @@
                                    overwrite,
                                    so_mods,
                                    python2_bin,
-                                   python3_bin)
-=======
-    conf_mods = __opts__.get('thin_extra_mods')
-    if conf_mods:
-        extra_mods = ','.join([conf_mods, extra_mods])
-
-    return salt.utils.thin.gen_thin(__opts__['cachedir'], extra_mods, overwrite, so_mods)
->>>>>>> f0d561a2
+                                   python3_bin)