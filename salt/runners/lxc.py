# -*- coding: utf-8 -*-
'''
Control Linux Containers via Salt

:depends: lxc execution module
'''

# Import python libs
from __future__ import print_function
from __future__ import absolute_import
import time
import os
import copy
import logging
from salt.ext.six import string_types

# Import Salt libs
import salt.client
<<<<<<< HEAD
import salt.utils.virt
import salt.utils.cloud
import salt.key
import salt.ext.six as six
=======
import salt.output
import salt.utils
import salt.utils.virt
import salt.utils.cloud
import salt.key
from salt.utils.odict import OrderedDict as _OrderedDict
>>>>>>> 491d251f


log = logging.getLogger(__name__)

# Don't shadow built-in's.
__func_alias__ = {
    'list_': 'list'
}


def _do(name, fun):
    '''
    Invoke a function in the lxc module with no args
    '''
    host = find_guest(name, quiet=True)
    if not host:
        return False

    client = salt.client.get_local_client(__opts__['conf_file'])
    cmd_ret = client.cmd_iter(
            host,
            'lxc.{0}'.format(fun),
            [name],
            timeout=60)
    data = next(cmd_ret)
    data = data.get(host, {}).get('ret', None)
    if data:
        data = {host: data}
    return data


def _do_names(names, fun):
    '''
    Invoke a function in the lxc module with no args
    '''
    ret = {}
    hosts = find_guests(names)
    if not hosts:
        return False

    client = salt.client.get_local_client(__opts__['conf_file'])
    cmds = []
    for host, sub_names in hosts.items():
        for name in sub_names:
            cmds.append(client.cmd_iter(
                    host,
                    'lxc.{0}'.format(fun),
                    [name],
                    timeout=60))
    for cmd in cmds:
        data = next(cmd)
        data = data.get(host, {}).get('ret', None)
        if data:
            ret.update({host: data})
    return ret


def find_guest(name, quiet=False):
    '''
    Returns the host for a container.

    .. code-block:: bash

        salt-run lxc.find_guest name
    '''
    if quiet:
        log.warn('\'quiet\' argument is being deprecated. Please migrate to --quiet')
    for data in _list_iter():
        host, l = data.items()[0]
        for x in 'running', 'frozen', 'stopped':
            if name in l[x]:
                if not quiet:
                    __progress__(host, outputter='lxc_find_host')
                return host
    return None


def find_guests(names):
    '''
    Return a dict of hosts and named guests
    '''
    ret = {}
    names = names.split(',')
    for data in _list_iter():
        host, stat = data.items()[0]
        for state in stat:
            for name in stat[state]:
                if name in names:
                    if host in ret:
                        ret[host].append(name)
                    else:
                        ret[host] = [name]
    return ret


def init(names, host=None, saltcloud_mode=False, quiet=False, **kwargs):
    '''
    Initialize a new container


    .. code-block:: bash

        salt-run lxc.init name host=minion_id [cpuset=cgroups_cpuset] \\
                [cpushare=cgroups_cpushare] [memory=cgroups_memory] \\
                [template=lxc template name] [clone=original name] \\
                [nic=nic_profile] [profile=lxc_profile] \\
                [nic_opts=nic_opts] [start=(true|false)] \\
                [seed=(true|false)] [install=(true|false)] \\
                [config=minion_config] [snapshot=(true|false)]

    names
        Name of the containers, supports a single name or a comma delimited
        list of names.

    host
        Minion to start the container on. Required.

    saltcloud_mode
        init the container with the saltcloud opts format instead
        See lxc.init_interface module documentation

    cpuset
        cgroups cpuset.

    cpushare
        cgroups cpu shares.

    memory
        cgroups memory limit, in MB.

    template
        Name of LXC template on which to base this container

    clone
        Clone this container from an existing container

    nic
        Network interfaces profile (defined in config or pillar).

    profile
        A LXC profile (defined in config or pillar).

    nic_opts
        Extra options for network interfaces. E.g.:

        ``{"eth0": {"mac": "aa:bb:cc:dd:ee:ff", "ipv4": "10.1.1.1", "ipv6": "2001:db8::ff00:42:8329"}}``

    start
        Start the newly created container.

    seed
        Seed the container with the minion config and autosign its key.
        Default: true

    install
        If salt-minion is not already installed, install it. Default: true

    config
        Optional config parameters. By default, the id is set to
        the name of the container.
    '''
    if quiet:
        log.warn('\'quiet\' argument is being deprecated. Please migrate to --quiet')
    ret = {'comment': '', 'result': True}
    if host is None:
        # TODO: Support selection of host based on available memory/cpu/etc.
        ret['comment'] = 'A host must be provided'
        ret['result'] = False
        return ret
    if isinstance(names, string_types):
        names = names.split(',')
    if not isinstance(names, list):
        ret['comment'] = 'Container names are not formed as a list'
        ret['result'] = False
        return ret
    log.info('Searching for LXC Hosts')
    data = __salt__['lxc.list'](host, quiet=True)
    for host, containers in data.items():
        for name in names:
            if name in sum(containers.values(), []):
                log.info('Container \'{0}\' already exists'
                         ' on host \'{1}\','
                         ' init can be a NO-OP'.format(
                             name, host))
    if host not in data:
        ret['comment'] = 'Host \'{0}\' was not found'.format(host)
        ret['result'] = False
        return ret

    client = salt.client.get_local_client(__opts__['conf_file'])

    kw = dict((k, v) for k, v in kwargs.items() if not k.startswith('__'))
    pub_key = kw.get('pub_key', None)
    priv_key = kw.get('priv_key', None)
    explicit_auth = pub_key and priv_key
    approve_key = kw.get('approve_key', True)
    seeds = {}
    if approve_key and not explicit_auth:
        skey = salt.key.Key(__opts__)
        all_minions = skey.all_keys().get('minions', [])
        for name in names:
            seed = kwargs.get('seed', True)
            if name in all_minions:
                try:
                    if client.cmd(name, 'test.ping', timeout=20).get(name, None):
                        seed = False
                except (TypeError, KeyError):
                    pass
            seeds[name] = seed
            kv = salt.utils.virt.VirtKey(host, name, __opts__)
            if kv.authorize():
                log.info('Container key will be preauthorized')
            else:
                ret['comment'] = 'Container key preauthorization failed'
                ret['result'] = False
                return ret

    log.info('Creating container(s) \'{0}\''
             ' on host \'{1}\''.format(names, host))

    cmds = []
    for name in names:
        args = [name]
        kw = kwargs
        if saltcloud_mode:
            kw = copy.deepcopy(kw)
            kw['name'] = name
            kw = client.cmd(
                host, 'lxc.cloud_init_interface', args + [kw],
                expr_form='list', timeout=600).get(host, {})
        name = kw.pop('name', name)
        # be sure not to seed an alrady seeded host
        kw['seed'] = seeds[name]
        if not kw['seed']:
            kw.pop('seed_cmd', '')
        cmds.append(
            (host,
             name,
             client.cmd_iter(host, 'lxc.init', args, kwarg=kw, timeout=600)))
    done = ret.setdefault('done', [])
    errors = ret.setdefault('errors', _OrderedDict())

    for ix, acmd in enumerate(cmds):
        hst, container_name, cmd = acmd
        containers = ret.setdefault(hst, [])
        herrs = errors.setdefault(hst, _OrderedDict())
        serrs = herrs.setdefault(container_name, [])
        sub_ret = next(cmd)
        error = None
        if isinstance(sub_ret, dict) and host in sub_ret:
            j_ret = sub_ret[hst]
            container = j_ret.get('ret', {})
            if container and isinstance(container, dict):
                if not container.get('result', False):
                    error = container
            else:
                error = 'Invalid return for {0}'.format(container_name)
        else:
            error = sub_ret
            if not error:
                error = 'unknown error (no return)'
        if error:
            ret['result'] = False
            serrs.append(error)
        else:
            container['container_name'] = name
            containers.append(container)
            done.append(container)

    # marking ping status as True only and only if we have at
    # least provisioned one container
    ret['ping_status'] = bool(len(done))

    # for all provisioned containers, last job is to verify
    # - the key status
    # - we can reach them
    for container in done:
        # explicitly check and update
        # the minion key/pair stored on the master
        container_name = container['container_name']
        key = os.path.join(__opts__['pki_dir'], 'minions', container_name)
        if explicit_auth:
            fcontent = ''
            if os.path.exists(key):
                with salt.utils.fopen(key) as fic:
                    fcontent = fic.read().strip()
            if pub_key.strip() != fcontent:
                with salt.utils.fopen(key, 'w') as fic:
                    fic.write(pub_key)
                    fic.flush()
        mid = j_ret.get('mid', None)
        if not mid:
            continue

        def testping(**kw):
            mid_ = kw['mid']
            ping = client.cmd(mid_, 'test.ping', timeout=20)
            time.sleep(1)
            if ping:
                return 'OK'
            raise Exception('Unresponsive {0}'.format(mid_))
        ping = salt.utils.cloud.wait_for_fun(testping, timeout=21, mid=mid)
        if ping != 'OK':
            ret['ping_status'] = False
            ret['result'] = False

    # if no lxc detected as touched (either inited or verified
    # we result to False
    if not done:
        ret['result'] = False
    if not quiet:
        __progress__(ret)
    return ret


def cloud_init(names, host=None, quiet=False, **kwargs):
    '''
    Wrapper for using lxc.init in saltcloud compatibility mode

    names
        Name of the containers, supports a single name or a comma delimited
        list of names.

    host
        Minion to start the container on. Required.

    saltcloud_mode
        init the container with the saltcloud opts format instead
    '''
    if quiet:
        log.warn('\'quiet\' argument is being deprecated. Please migrate to --quiet')
    return __salt__['lxc.init'](names=names, host=host,
                                saltcloud_mode=True, quiet=quiet, **kwargs)


def _list_iter(host=None):
    '''
    Return a generator iterating over hosts
    '''
    tgt = host or '*'
    client = salt.client.get_local_client(__opts__['conf_file'])
    for container_info in client.cmd_iter(tgt, 'lxc.list'):
        if not container_info:
            continue
        if not isinstance(container_info, dict):
            continue
        chunk = {}
        id_ = next(six.iterkeys(container_info))
        if host and host != id_:
            continue
        if not isinstance(container_info[id_], dict):
            continue
        if 'ret' not in container_info[id_]:
            continue
        if not isinstance(container_info[id_]['ret'], dict):
            continue
        chunk[id_] = container_info[id_]['ret']
        yield chunk


def list_(host=None, quiet=False):
    '''
    List defined containers (running, stopped, and frozen) for the named
    (or all) host(s).

    .. code-block:: bash

        salt-run lxc.list [host=minion_id]
    '''
    it = _list_iter(host)
    ret = {}
    for chunk in it:
        ret.update(chunk)
        if not quiet:
            __progress__(chunk, outputter='lxc_list')
    return ret


def purge(name, delete_key=True, quiet=False):
    '''
    Purge the named container and delete its minion key if present.
    WARNING: Destroys all data associated with the container.

    .. code-block:: bash

        salt-run lxc.purge name
    '''
    data = _do_names(name, 'destroy')
    if data is False:
        return data

    if delete_key:
        skey = salt.key.Key(__opts__)
        skey.delete_key(name)

    if data is None:
        return

    if not quiet:
        __progress__(data, outputter='lxc_purge')
    return data


def start(name, quiet=False):
    '''
    Start the named container.

    .. code-block:: bash

        salt-run lxc.start name
    '''
    data = _do_names(name, 'start')
    if data and not quiet:
        __progress__(data, outputter='lxc_start')
    return data


def stop(name, quiet=False):
    '''
    Stop the named container.

    .. code-block:: bash

        salt-run lxc.stop name
    '''
    data = _do_names(name, 'stop')
    if data and not quiet:
        __progress__(data, outputter='lxc_force_off')
    return data


def freeze(name, quiet=False):
    '''
    Freeze the named container

    .. code-block:: bash

        salt-run lxc.freeze name
    '''
    data = _do_names(name, 'freeze')
    if data and not quiet:
        __progress__(data, outputter='lxc_pause')
    return data


def unfreeze(name, quiet=False):
    '''
    Unfreeze the named container

    .. code-block:: bash

        salt-run lxc.unfreeze name
    '''
    data = _do_names(name, 'unfreeze')
    if data and not quiet:
        __progress__(data, outputter='lxc_resume')
    return data


def info(name, quiet=False):
    '''
    Returns information about a container.

    .. code-block:: bash

        salt-run lxc.info name
    '''
    data = _do_names(name, 'info')
    if data and not quiet:
        __progress__(data, outputter='lxc_info')
    return data<|MERGE_RESOLUTION|>--- conflicted
+++ resolved
@@ -16,19 +16,12 @@
 
 # Import Salt libs
 import salt.client
-<<<<<<< HEAD
-import salt.utils.virt
-import salt.utils.cloud
-import salt.key
-import salt.ext.six as six
-=======
-import salt.output
 import salt.utils
 import salt.utils.virt
 import salt.utils.cloud
 import salt.key
 from salt.utils.odict import OrderedDict as _OrderedDict
->>>>>>> 491d251f
+import salt.ext.six as six
 
 
 log = logging.getLogger(__name__)
