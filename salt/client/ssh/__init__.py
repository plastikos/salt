# -*- coding: utf-8 -*-
'''
Create ssh executor system
'''
# Import python libs
from __future__ import print_function
import copy
import getpass
import json
import logging
import multiprocessing
import subprocess
import hashlib
import tarfile
import os
import re
import time
import yaml

# Import salt libs
import salt.client.ssh.shell
import salt.client.ssh.wrapper
import salt.config
import salt.exceptions
import salt.exitcodes
import salt.log
import salt.loader
import salt.minion
import salt.roster
import salt.state
import salt.utils
import salt.utils.args
import salt.utils.event
import salt.utils.atomicfile
import salt.utils.thin
import salt.utils.verify
from salt._compat import string_types
from salt.utils import is_windows

try:
    import zmq
    HAS_ZMQ = True
except ImportError:
    HAS_ZMQ = False

# The directory where salt thin is deployed
DEFAULT_THIN_DIR = '/tmp/.%%USER%%_salt'

# RSTR is just a delimiter to distinguish the beginning of salt STDOUT
# and STDERR.  There is no special meaning.  Messages prior to RSTR in
# stderr and stdout are either from SSH or from the shim.
#
# RSTR on both stdout and stderr:
#    no errors in SHIM - output after RSTR is from salt
# No RSTR in stderr, RSTR in stdout:
#    no errors in SSH_SH_SHIM, but SHIM commands for salt master are after
#    RSTR in stdout
# No RSTR in stderr, no RSTR in stdout:
#    Failure in SHIM
# RSTR in stderr, No RSTR in stdout:
#    Undefined behavior
RSTR = '_edbc7885e4f9aac9b83b35999b68d015148caf467b78fa39c05f669c0ff89878'

# The regex to find RSTR in output - Must be on an output line by itself
# NOTE - must use non-grouping match groups or output splitting will fail.
RSTR_RE = r'(?:^|\r?\n)' + RSTR + '(?:\r?\n|$)'

# METHODOLOGY:
#
#   1) Make the _thinnest_ /bin/sh shim (SSH_SH_SHIM) to find the python
#      interpreter and get it invoked
#   2) Once a qualified python is found start it with the SSH_PY_SHIM
#   3) The shim is converted to a single semicolon seperated line, so
#      some constructs are needed to keep it clean.

# NOTE:
#   * SSH_SH_SHIM is generic and can be used to load+exec *any* python
#     script on the target.
#   * SSH_PY_SHIM is in a separate file rather than stuffed in a string
#     in salt/client/ssh/__init__.py - this makes testing *easy* because
#     it can be invoked directly.
#   * SSH_PY_SHIM is base64 encoded and formatted into the SSH_SH_SHIM
#     string.  This makes the python script "armored" so that it can
#     all be passed in the SSH command and will not need special quoting
#     (which likely would be impossibe to do anyway)
#   * The formatted SSH_SH_SHIM with the SSH_PY_SHIM payload is a bit
#     big (~7.5k).  If this proves problematic for an SSH command we
#     might try simply invoking "/bin/sh -s" and passing the formatted
#     SSH_SH_SHIM on SSH stdin.

# NOTE: there are two passes of formatting:
# 1) Substitute in static values
#   - EX_THIN_PYTHON_OLD  - exit code if a suitable python is not found
# 2) Substitute in instance-specific commands
#   - DEBUG       - enable shim debugging (any non-zero string enables)
#   - SUDO        - load python and execute as root (any non-zero string enables)
#   - SSH_PY_CODE - base64-encoded python code to execute
#   - SSH_PY_ARGS - arguments to pass to python code

# This shim generically loads python code . . . and *no* more.
# - Uses /bin/sh for maximum compatibility - then jumps to
#   python for ultra-maximum compatibility.
#
# 1. Identify a suitable python
# 2. Jump to python

SSH_SH_SHIM = r''' /bin/sh -c 'set -e
set -u
DEBUG="{{DEBUG}}"
if [ -n "$DEBUG" ]
then set -x
fi
SUDO=""
if [ -n "{{SUDO}}" ]
then SUDO="sudo "
fi
EX_PYTHON_OLD={EX_THIN_PYTHON_OLD}
PYTHON_CMDS="python27 python2.7 python26 python2.6 python2 python"
for py_cmd in $PYTHON_CMDS
do if "$py_cmd" -c "import sys; sys.exit(not sys.hexversion >= 0x02060000);" >/dev/null 2>&1
then py_cmd_path=`"$py_cmd" -c "import sys; print sys.executable;"`
exec $SUDO "$py_cmd_path" -c "exec \"{{SSH_PY_CODE}}\".replace(\"_\", \"\n\").decode(\"base64\")"
exit 0
else continue
fi
done
echo "ERROR: Unable to locate appropriate python command" >&2
exit $EX_PYTHON_OLD' '''.format(
    EX_THIN_PYTHON_OLD=salt.exitcodes.EX_THIN_PYTHON_OLD,
)

if not is_windows():
    shim_file = os.path.join(os.path.dirname(__file__), 'ssh_py_shim.py')
    if not os.path.exists(shim_file):
        # On esky builds we only have the .pyc file
        shim_file += "c"
    with open(shim_file) as ssh_py_shim:
        SSH_PY_SHIM = ssh_py_shim.read()

log = logging.getLogger(__name__)


class SSH(object):
    '''
    Create an SSH execution system
    '''
    def __init__(self, opts):
        pull_sock = os.path.join(opts['sock_dir'], 'master_event_pull.ipc')
        if os.path.isfile(pull_sock) and HAS_ZMQ:
            self.event = salt.utils.event.get_event(
                    'master',
                    opts['sock_dir'],
                    opts['transport'],
                    opts=opts,
                    listen=False)
        else:
            self.event = None
        self.opts = opts
        self.opts['_ssh_version'] = ssh_version()
        self.tgt_type = self.opts['selected_target_option'] \
                if self.opts['selected_target_option'] else 'glob'
        self.roster = salt.roster.Roster(opts, opts.get('roster'))
        self.targets = self.roster.targets(
                self.opts['tgt'],
                self.tgt_type)
        priv = self.opts.get(
                'ssh_priv',
                os.path.join(
                    self.opts['pki_dir'],
                    'ssh',
                    'salt-ssh.rsa'
                    )
                )
        if not os.path.isfile(priv):
            try:
                salt.client.ssh.shell.gen_key(priv)
            except OSError:
                raise salt.exceptions.SaltClientError('salt-ssh could not be run because it could not generate keys.\n\nYou can probably resolve this by executing this script with increased permissions via sudo or by running as root.\nYou could also use the \'-c\' option to supply a configuration directory that you have permissions to read and write to.')
        self.defaults = {
            'user': self.opts.get(
                'ssh_user',
                salt.config.DEFAULT_MASTER_OPTS['ssh_user']
            ),
            'port': self.opts.get(
                'ssh_port',
                salt.config.DEFAULT_MASTER_OPTS['ssh_port']
            ),
            'passwd': self.opts.get(
                'ssh_passwd',
                salt.config.DEFAULT_MASTER_OPTS['ssh_passwd']
            ),
            'priv': priv,
            'timeout': self.opts.get(
                'ssh_timeout',
                salt.config.DEFAULT_MASTER_OPTS['ssh_timeout']
            ) + self.opts.get(
                'timeout',
                salt.config.DEFAULT_MASTER_OPTS['timeout']
            ),
            'sudo': self.opts.get(
                'ssh_sudo',
                salt.config.DEFAULT_MASTER_OPTS['ssh_sudo']
            ),
        }
        self.serial = salt.payload.Serial(opts)
        self.returners = salt.loader.returners(self.opts, {})
        self.fsclient = salt.fileclient.FSClient(self.opts)
        self.mods = mod_data(self.fsclient)

    def get_pubkey(self):
        '''
        Return the key string for the SSH public key
        '''
        priv = self.opts.get(
                'ssh_priv',
                os.path.join(
                    self.opts['pki_dir'],
                    'ssh',
                    'salt-ssh.rsa'
                    )
                )
        pub = '{0}.pub'.format(priv)
        with open(pub, 'r') as fp_:
            return '{0} rsa root@master'.format(fp_.read().split()[1])

    def key_deploy(self, host, ret):
        '''
        Deploy the SSH key if the minions don't auth
        '''
        if not isinstance(ret[host], dict):
            if self.opts.get('ssh_key_deploy'):
                target = self.targets[host]
                if 'passwd' in target:
                    self._key_deploy_run(host, target, False)
            return ret
        if ret[host].get('stderr', '').count('Permission denied'):
            target = self.targets[host]
            # permission denied, attempt to auto deploy ssh key
            print(('Permission denied for host {0}, do you want to deploy '
                   'the salt-ssh key? (password required):').format(host))
            deploy = raw_input('[Y/n] ')
            if deploy.startswith(('n', 'N')):
                return ret
            target['passwd'] = getpass.getpass(
                    'Password for {0}@{1}: '.format(target['user'], host)
                )
            return self._key_deploy_run(host, target, True)
        return ret

    def _key_deploy_run(self, host, target, re_run=True):
        '''
        The ssh-copy-id routine
        '''
        argv = [
            'ssh.set_auth_key',
            target.get('user', 'root'),
            self.get_pubkey(),
        ]

        single = Single(
                self.opts,
                argv,
                host,
                mods=self.mods,
                fsclient=self.fsclient,
                **target)
        if salt.utils.which('ssh-copy-id'):
            # we have ssh-copy-id, use it!
            stdout, stderr, retcode = single.shell.copy_id()
        else:
            stdout, stderr, retcode = single.run()
        if re_run:
            target.pop('passwd')
            single = Single(
                    self.opts,
                    self.opts['argv'],
                    host,
                    mods=self.mods,
                    fsclient=self.fsclient,
                    **target)
            stdout, stderr, retcode = single.cmd_block()
            try:
                data = salt.utils.find_json(stdout)
                return {host: data.get('local', data)}
            except Exception:
                if stderr:
                    return {host: stderr}
                return {host: 'Bad Return'}
        if os.EX_OK != retcode:
            return {host: stderr}
        return {host: stdout}

    def handle_routine(self, que, opts, host, target):
        '''
        Run the routine in a "Thread", put a dict on the queue
        '''
        opts = copy.deepcopy(opts)
        single = Single(
                opts,
                opts['argv'],
                host,
                mods=self.mods,
                fsclient=self.fsclient,
                **target)
        ret = {'id': single.id}
        stdout, stderr, retcode = single.run()
        # This job is done, yield
        try:
            data = salt.utils.find_json(stdout)
            if len(data) < 2 and 'local' in data:
                ret['ret'] = data['local']
            else:
                ret['ret'] = {
                    'stdout': stdout,
                    'stderr': stderr,
                    'retcode': retcode,
                }
        except Exception:
            ret['ret'] = {
                'stdout': stdout,
                'stderr': stderr,
                'retcode': retcode,
            }
        que.put(ret)

    def handle_ssh(self):
        '''
        Spin up the needed threads or processes and execute the subsequent
        routines
        '''
        que = multiprocessing.Queue()
        running = {}
        target_iter = self.targets.__iter__()
        returned = set()
        rets = set()
        init = False
        if not self.targets:
            raise salt.exceptions.SaltClientError('No matching targets found in roster.')
        while True:
            if len(running) < self.opts.get('ssh_max_procs', 25) and not init:
                try:
                    host = next(target_iter)
                except StopIteration:
                    init = True
                    continue
                for default in self.defaults:
                    if default not in self.targets[host]:
                        self.targets[host][default] = self.defaults[default]
                args = (
                        que,
                        self.opts,
                        host,
                        self.targets[host],
                        )
                routine = multiprocessing.Process(
                                target=self.handle_routine,
                                args=args)
                routine.start()
                running[host] = {'thread': routine}
                continue
            ret = {}
            try:
                ret = que.get(False)
                if 'id' in ret:
                    returned.add(ret['id'])
            except Exception:
                pass
            for host in running:
                if host in returned:
                    if not running[host]['thread'].is_alive():
                        running[host]['thread'].join()
                        rets.add(host)
            for host in rets:
                if host in running:
                    running.pop(host)
            if ret:
                if not isinstance(ret, dict):
                    continue
                yield {ret['id']: ret['ret']}
            if len(rets) >= len(self.targets):
                break

    def run_iter(self):
        '''
        Execute and yield returns as they come in, do not print to the display
        '''
        for ret in self.handle_ssh():
            yield ret

    def cache_job(self, jid, id_, ret):
        '''
        Cache the job information
        '''
        self.returners['{0}.returner'.format(self.opts['master_job_cache'])]({'jid': jid,
                                                                                      'id': id_,
                                                                                      'return': ret})

    def run(self):
        '''
        Execute the overall routine
        '''
        fstr = '{0}.prep_jid'.format(self.opts['master_job_cache'])
        jid = self.returners[fstr]()

        # Save the invocation information
        argv = self.opts['argv']

        if self.opts['raw_shell']:
            fun = 'ssh._raw'
            args = argv
        else:
            fun = argv[0] if argv else ''
            args = argv[1:]

        job_load = {
            'jid': jid,
            'tgt_type': self.tgt_type,
            'tgt': self.opts['tgt'],
            'user': self.opts['user'],
            'fun': fun,
            'arg': args,
            }

        # save load to the master job cache
        self.returners['{0}.save_load'.format(self.opts['master_job_cache'])](jid, job_load)

        if self.opts.get('verbose'):
            msg = 'Executing job with jid {0}'.format(jid)
            print(msg)
            print('-' * len(msg) + '\n')
            print('')
        sret = {}
        outputter = self.opts.get('output', 'nested')
        for ret in self.handle_ssh():
            host = ret.keys()[0]
            self.cache_job(jid, host, ret[host])
            ret = self.key_deploy(host, ret)
            if not isinstance(ret[host], dict):
                p_data = {host: ret[host]}
            elif 'return' not in ret[host]:
                p_data = ret
            else:
                outputter = ret[host].get('out', self.opts.get('output', 'nested'))
                p_data = {host: ret[host].get('return', {})}
            if self.opts.get('static'):
                sret.update(p_data)
            else:
                salt.output.display_output(
                        p_data,
                        outputter,
                        self.opts)
            if self.event:
                self.event.fire_event(
                        ret,
                        salt.utils.event.tagify(
                            [jid, 'ret', host],
                            'job'))
        if self.opts.get('static'):
            salt.output.display_output(
                    sret,
                    outputter,
                    self.opts)


class Single(object):
    '''
    Hold onto a single ssh execution
    '''
    # 1. Get command ready
    # 2. Check if target has salt
    # 3. deploy salt-thin
    # 4. execute requested command via salt-thin
    def __init__(
            self,
            opts,
            argv,
            id_,
            host,
            user=None,
            port=None,
            passwd=None,
            priv=None,
            timeout=None,
            sudo=False,
            tty=False,
            mods=None,
            fsclient=None,
            **kwargs):
        self.opts = opts
        if user:
            self.thin_dir = DEFAULT_THIN_DIR.replace('%%USER%%', user)
        else:
            self.thin_dir = DEFAULT_THIN_DIR.replace('%%USER%%', 'root')
        self.opts['_thin_dir'] = self.thin_dir
        self.fsclient = fsclient
        self.context = {'master_opts': self.opts,
                        'fileclient': self.fsclient}

        if isinstance(argv, string_types):
            self.argv = [argv]
        else:
            self.argv = argv

        self.fun, self.args, self.kwargs = self.__arg_comps()
        self.id = id_

        self.mods = mods
        args = {'host': host,
                'user': user,
                'port': port,
                'passwd': passwd,
                'priv': priv,
                'timeout': timeout,
                'sudo': sudo,
                'tty': tty,
                'mods': self.mods}
        self.minion_config = yaml.dump(
                {
                    'root_dir': os.path.join(self.thin_dir, 'running_data'),
                    'id': self.id,
                }).strip()
        self.target = kwargs
        self.target.update(args)
        self.serial = salt.payload.Serial(opts)
        self.wfuncs = salt.loader.ssh_wrapper(opts, None, self.context)
        self.shell = salt.client.ssh.shell.Shell(opts, **args)

    def __arg_comps(self):
        '''
        Return the function name and the arg list
        '''
        fun = self.argv[0] if self.argv else ''
        args = []
        kws = {}
        for arg in self.argv[1:]:
            # FIXME - there is a bug here that will steal a non-keyword argument.
            # example:
            #
            # .. code-block:: bash
            #
            #     salt-ssh '*' cmd.run_all 'n=$((RANDOM%8)); exit $n'
            #
            # The 'n=' appears to be a keyword argument, but it is
            # simply the argument!
            if re.match(r'\w+=', arg):
                (key, val) = arg.split('=', 1)
                kws[key] = val
            else:
                args.append(arg)
        return fun, args, kws

    def _escape_arg(self, arg):
        '''
        Properly escape argument to protect special characters from shell
        interpretation.  This avoids having to do tricky argument quoting.

        Effectively just escape all characters in the argument that are not
        alphanumeric!
        '''
        return ''.join(['\\' + char if re.match(r'\W', char) else char for char in arg])

    def deploy(self):
        '''
        Deploy salt-thin
        '''
        thin = salt.utils.thin.gen_thin(self.opts['cachedir'])
        self.shell.send(
            thin,
            os.path.join(self.thin_dir, 'salt-thin.tgz'),
        )
        self.deploy_ext()
        return True

    def deploy_ext(self):
        '''
        Deploy the ext_mods tarball
        '''
        if self.mods.get('file'):
            self.shell.send(
                self.mods['file'],
                os.path.join(self.thin_dir, 'salt-ext_mods.tgz'),
            )
        return True

    def run(self, deploy_attempted=False):
        '''
        Execute the routine, the routine can be either:
        1. Execute a raw shell command
        2. Execute a wrapper func
        3. Execute a remote Salt command

        If a (re)deploy is needed, then retry the operation after a deploy
        attempt

        Returns tuple of (stdout, stderr, retcode)
        '''
        stdout = stderr = retcode = None

        if self.opts.get('raw_shell'):
            cmd_str = ' '.join([self._escape_arg(arg) for arg in self.argv])
            stdout, stderr, retcode = self.shell.exec_cmd(cmd_str)

        elif self.fun in self.wfuncs:
            stdout = self.run_wfunc()

        else:
            stdout, stderr, retcode = self.cmd_block()

        return stdout, stderr, retcode

    def run_wfunc(self):
        '''
        Execute a wrapper function

        Returns tuple of (json_data, '')
        '''
        # Ensure that opts/grains are up to date
        # Execute routine
        data_cache = self.opts.get('ssh_minion_cache', True)
        data = None
        cdir = os.path.join(self.opts['cachedir'], 'minions', self.id)
        if not os.path.isdir(cdir):
            os.makedirs(cdir)
        datap = os.path.join(cdir, 'ssh_data.p')
        refresh = False
        if not os.path.isfile(datap):
            refresh = True
        else:
            passed_time = (time.time() - os.stat(datap).st_mtime) / 60
            if passed_time > self.opts.get('cache_life', 60):
                refresh = True

        if self.opts.get('refresh_cache'):
            refresh = True
        conf_grains = {}
        #Save conf file grains before they get clobbered
        if 'ssh_grains' in self.opts:
            conf_grains = self.opts['ssh_grains']
        if not data_cache:
            refresh = True
        if refresh:
            # Make the datap
            # TODO: Auto expire the datap
            pre_wrapper = salt.client.ssh.wrapper.FunctionWrapper(
                self.opts,
                self.id,
                **self.target)
            opts_pkg = pre_wrapper['test.opts_pkg']()
            opts_pkg['file_roots'] = self.opts['file_roots']
            opts_pkg['pillar_roots'] = self.opts['pillar_roots']
            # Use the ID defined in the roster file
            opts_pkg['id'] = self.id

            if '_error' in opts_pkg:
                #Refresh failed
                ret = json.dumps({'local': opts_pkg})
                return ret

            pillar = salt.pillar.Pillar(
                    opts_pkg,
                    opts_pkg['grains'],
                    opts_pkg['id'],
                    opts_pkg.get('environment', 'base')
                    )

            pillar_data = pillar.compile_pillar()

            # TODO: cache minion opts in datap in master.py
            data = {'opts': opts_pkg,
                    'grains': opts_pkg['grains'],
                    'pillar': pillar_data}
            if data_cache:
                with salt.utils.fopen(datap, 'w+b') as fp_:
                    fp_.write(
                            self.serial.dumps(data)
                            )
        if not data and data_cache:
            with salt.utils.fopen(datap, 'rb') as fp_:
                data = self.serial.load(fp_)
        opts = data.get('opts', {})
        opts['grains'] = data.get('grains')

        #Restore master grains
        for grain in conf_grains:
            opts['grains'][grain] = conf_grains[grain]
        #Enable roster grains support
        if 'grains' in self.target:
            for grain in self.target['grains']:
                opts['grains'][grain] = self.target['grains'][grain]

        opts['pillar'] = data.get('pillar')
        wrapper = salt.client.ssh.wrapper.FunctionWrapper(
            opts,
            self.id,
            **self.target)
        self.wfuncs = salt.loader.ssh_wrapper(opts, wrapper, self.context)
        wrapper.wfuncs = self.wfuncs
        try:
            result = self.wfuncs[self.fun](*self.args, **self.kwargs)
        except TypeError as exc:
            result = 'TypeError encountered executing {0}: {1}'.format(self.fun, exc)
        except Exception as exc:
            result = 'An Exception occured while executing {0}: {1}'.format(self.fun, exc)
        # Mimic the json data-structure that "salt-call --local" will
        # emit (as seen in ssh_py_shim.py)
        if isinstance(result, dict) and 'local' in result:
            ret = json.dumps({'local': result['local']})
        else:
            ret = json.dumps({'local': {'return': result}})
        return ret

    def _cmd_str(self):
        '''
        Prepare the command string
        '''
        sudo = 'sudo' if self.target['sudo'] else ''
        thin_sum = salt.utils.thin.thin_sum(self.opts['cachedir'], 'sha1')
        debug = ''
        if salt.log.LOG_LEVELS['debug'] >= salt.log.LOG_LEVELS[self.opts['log_level']]:
            debug = '1'
        arg_str = '''
OPTIONS = OBJ()
OPTIONS.config = '{0}'
OPTIONS.delimiter = '{1}'
OPTIONS.saltdir = '{2}'
OPTIONS.checksum = '{3}'
OPTIONS.hashfunc = '{4}'
OPTIONS.version = '{5}'
<<<<<<< HEAD
OPTIONS.ext_mods = '{6}'
ARGS = {7}\n'''.format(self.minion_config,
=======
OPTIONS.get_modules = {6}
OPTIONS.wipe = {7}
ARGS = {8}\n'''.format(self.minion_config,
>>>>>>> 177ed820
                         RSTR,
                         self.thin_dir,
                         thin_sum,
                         'sha1',
                         salt.__version__,
<<<<<<< HEAD
                         self.mods.get('version'),
=======
                         'True' if self.mods else 'False',
                         'True' if self.opts.get('wipe_ssh') else 'False',
>>>>>>> 177ed820
                         self.argv)
        py_code = SSH_PY_SHIM.replace('#%%OPTS', arg_str)
        py_code_enc = py_code.encode('base64').replace('\n', '_')

        cmd = SSH_SH_SHIM.format(
            DEBUG=debug,
            SUDO=sudo,
            SSH_PY_CODE=py_code_enc,
        ).replace('\n', '; ')

        return cmd

    def cmd(self):
        '''
        Prepare the pre-check command to send to the subsystem
        '''
        if self.fun.startswith('state.highstate'):
            self.highstate_seed()
        elif self.fun.startswith('state.sls'):
            args, kwargs = salt.minion.load_args_and_kwargs(
                self.sls_seed,
                salt.utils.args.parse_input(self.args)
            )
            self.sls_seed(*args, **kwargs)
        cmd_str = self._cmd_str()

        for stdout, stderr, retcode in self.shell.exec_nb_cmd(cmd_str):
            yield stdout, stderr, retcode

    def cmd_block(self, is_retry=False):
        '''
        Prepare the pre-check command to send to the subsystem
        '''
        # 1. execute SHIM + command
        # 2. check if SHIM returns a master request or if it completed
        # 3. handle any master request
        # 4. re-execute SHIM + command
        # 5. split SHIM results from command results
        # 6. return command results

        log.debug('Performing shimmed, blocking command as follows:\n{0}'.format(' '.join(self.argv)))
        cmd_str = self._cmd_str()
        stdout, stderr, retcode = self.shell.exec_cmd(cmd_str)

        log.debug('STDOUT {1}\n{0}'.format(stdout, self.target['host']))
        log.debug('STDERR {1}\n{0}'.format(stderr, self.target['host']))
        log.debug('RETCODE {1}: {0}'.format(retcode, self.target['host']))

        error = self.categorize_shim_errors(stdout, stderr, retcode)
        if error:
            if error == 'Undefined SHIM state':
                self.deploy()
                stdout, stderr, retcode = self.shell.exec_cmd(cmd_str)
                if not re.search(RSTR_RE, stdout) or not re.search(RSTR_RE, stderr):
                    # If RSTR is not seen in both stdout and stderr then there
                    # was a thin deployment problem.
                    return 'ERROR: Failure deploying thin: {0}'.format(stdout), stderr, retcode
                stdout = re.split(RSTR_RE, stdout, 1)[1].strip()
                stderr = re.split(RSTR_RE, stderr, 1)[1].strip()
            else:
                return 'ERROR: {0}'.format(error), stderr, retcode

        # FIXME: this discards output from ssh_shim if the shim succeeds.  It should
        # always save the shim output regardless of shim success or failure.
        if re.search(RSTR_RE, stdout):
            stdout = re.split(RSTR_RE, stdout, 1)[1].strip()
        else:
            # This is actually an error state prior to the shim but let it fall through
            pass

        if re.search(RSTR_RE, stderr):
            # Found RSTR in stderr which means SHIM completed and only
            # and remaining output is only from salt.
            stderr = re.split(RSTR_RE, stderr, 1)[1].strip()

        else:
            # RSTR was found in stdout but not stderr - which means there
            # is a SHIM command for the master.
            shim_command = re.split(r'\r?\n', stdout, 1)[0].strip()
            if 'deploy' == shim_command and retcode == salt.exitcodes.EX_THIN_DEPLOY:
                self.deploy()
                stdout, stderr, retcode = self.shell.exec_cmd(cmd_str)
                if not re.search(RSTR_RE, stdout) or not re.search(RSTR_RE, stderr):
                    # If RSTR is not seen in both stdout and stderr then there
                    # was a thin deployment problem.
                    return 'ERROR: Failure deploying thin: {0}'.format(stdout), stderr, retcode
                stdout = re.split(RSTR_RE, stdout, 1)[1].strip()
                stderr = re.split(RSTR_RE, stderr, 1)[1].strip()
            elif 'ext_mods' == shim_command:
                self.deploy_ext()
                stdout, stderr, retcode = self.shell.exec_cmd(cmd_str)
                if not re.search(RSTR_RE, stdout) or not re.search(RSTR_RE, stderr):
                    # If RSTR is not seen in both stdout and stderr then there
                    # was a thin deployment problem.
                    return 'ERROR: Failure deploying thin: {0}'.format(stdout), stderr, retcode
                stdout = re.split(RSTR_RE, stdout, 1)[1].strip()
                stderr = re.split(RSTR_RE, stderr, 1)[1].strip()

        return stdout, stderr, retcode

    def categorize_shim_errors(self, stdout, stderr, retcode):
        if re.search(RSTR_RE, stdout) and stdout != RSTR+'\n':
            # RSTR was found in stdout which means that the shim
            # functioned without *errors* . . . but there may be shim
            # commands, unless the only thing we found is RSTR
            return None

        if re.search(RSTR_RE, stderr):
            # Undefined state
            return 'Undefined SHIM state'

        if stderr.startswith('Permission denied'):
            # SHIM was not even reached
            return None

        perm_error_fmt = 'Permissions problem, target user may need '\
                         'to be root or use sudo:\n {0}'

        errors = [
            (
                (),
                'sudo: no tty present and no askpass program specified',
                'sudo expected a password, NOPASSWD required'
            ),
            (
                (salt.exitcodes.EX_THIN_PYTHON_OLD,),
                'Python interpreter is too old',
                'salt requires python 2.6 or newer on target hosts'
            ),
            (
                (salt.exitcodes.EX_THIN_CHECKSUM,),
                'checksum mismatched',
                'The salt thin transfer was corrupted'
            ),
            (
                (os.EX_CANTCREAT,),
                'salt path .* exists but is not a directory',
                'A necessary path for salt thin unexpectedly exists:\n ' + stderr,
            ),
            (
                (),
                'sudo: sorry, you must have a tty to run sudo',
                'sudo is configured with requiretty'
            ),
            (
                (),
                'Failed to open log file',
                perm_error_fmt.format(stderr)
            ),
            (
                (),
                'Permission denied:.*/salt',
                perm_error_fmt.format(stderr)
            ),
            (
                (),
                'Failed to create directory path.*/salt',
                perm_error_fmt.format(stderr)
            ),
            (
                (os.EX_SOFTWARE,),
                'exists but is not',
                'An internal error occurred with the shim, please investigate:\n ' + stderr,
            ),
        ]

        for error in errors:
            if retcode in error[0] or re.search(error[1], stderr):
                return error[2]
        return None

    def check_refresh(self, data, ret):
        '''
        Stub out check_refresh
        '''
        return

    def module_refresh(self):
        '''
        Module refresh is not needed, stub it out
        '''
        return


def lowstate_file_refs(chunks):
    '''
    Create a list of file ref objects to reconcile
    '''
    refs = {}
    for chunk in chunks:
        saltenv = 'base'
        crefs = []
        for state in chunk:
            if state == '__env__':
                saltenv = chunk[state]
            elif state == 'saltenv':
                saltenv = chunk[state]
            elif state.startswith('__'):
                continue
            crefs.extend(salt_refs(chunk[state]))
        if crefs:
            if saltenv not in refs:
                refs[saltenv] = []
            refs[saltenv].append(crefs)
    return refs


def salt_refs(data):
    '''
    Pull salt file references out of the states
    '''
    proto = 'salt://'
    ret = []
    if isinstance(data, str):
        if data.startswith(proto):
            return [data]
    if isinstance(data, list):
        for comp in data:
            if isinstance(comp, str):
                if comp.startswith(proto):
                    ret.append(comp)
    return ret


def mod_data(fsclient):
    '''
    Generate the module arguments for the shim data
    '''
    # TODO, change out for a fileserver backend
    sync_refs = [
            'modules',
            'states',
            'grains',
            'renderers',
            'returners',
            ]
    ret = {}
    envs = fsclient.envs()
    ver_base = ''
    for env in envs:
        files = fsclient.file_list(env)
        for ref in sync_refs:
            mod_data = {}
            pref = '_{0}'.format(ref)
            for fn_ in sorted(files):
                if fn_.startswith(pref):
                    if fn_.endswith(('.py', '.so', '.pyx')):
                        full = 'salt://{0}'.format(fn_)
                        mod_path = fsclient.cache_file(full, env)
                        if not os.path.isfile(mod_path):
                            continue
                        mod_data[os.path.basename(fn_)] = mod_path
                        chunk = salt.utils.get_hash(mod_path)
                        ver_base += chunk
            if mod_data:
                if ref in ret:
                    ret[ref].update(mod_data)
                else:
                    ret[ref] = mod_data
    if not ret:
        return {}
    ver = hashlib.sha1(ver_base).hexdigest()
    ext_tar_path = os.path.join(
            fsclient.opts['cachedir'],
            'ext_mods.{0}.tgz'.format(ver))
    mods = {'version': ver,
            'file': ext_tar_path}
    if os.path.isfile(ext_tar_path):
        return mods
    tfp = tarfile.open(ext_tar_path, 'w:gz')
    verfile = os.path.join(fsclient.opts['cachedir'], 'ext_mods.ver')
    with salt.utils.fopen(verfile, 'w+') as fp_:
        fp_.write(ver)
    tfp.add(verfile, 'ext_version')
    for ref in ret:
        for fn_ in ret[ref]:
            tfp.add(ret[ref][fn_], os.path.join(ref, fn_))
    tfp.close()
    return mods


def ssh_version():
    '''
    Returns the version of the installed ssh command
    '''
    # This function needs more granular checks and to be validated against
    # older versions of ssh
    ret = subprocess.Popen(
            ['ssh', '-V'],
            stdout=subprocess.PIPE,
            stderr=subprocess.PIPE).communicate()
    try:
        return ret[1].split(',')[0].split('_')[1]
    except IndexError:
        return '2.0'<|MERGE_RESOLUTION|>--- conflicted
+++ resolved
@@ -726,25 +726,16 @@
 OPTIONS.checksum = '{3}'
 OPTIONS.hashfunc = '{4}'
 OPTIONS.version = '{5}'
-<<<<<<< HEAD
 OPTIONS.ext_mods = '{6}'
-ARGS = {7}\n'''.format(self.minion_config,
-=======
-OPTIONS.get_modules = {6}
 OPTIONS.wipe = {7}
 ARGS = {8}\n'''.format(self.minion_config,
->>>>>>> 177ed820
                          RSTR,
                          self.thin_dir,
                          thin_sum,
                          'sha1',
                          salt.__version__,
-<<<<<<< HEAD
                          self.mods.get('version'),
-=======
-                         'True' if self.mods else 'False',
                          'True' if self.opts.get('wipe_ssh') else 'False',
->>>>>>> 177ed820
                          self.argv)
         py_code = SSH_PY_SHIM.replace('#%%OPTS', arg_str)
         py_code_enc = py_code.encode('base64').replace('\n', '_')
