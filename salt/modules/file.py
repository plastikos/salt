--- conflicted
+++ resolved
@@ -34,13 +34,8 @@
 from collections import Iterable, Mapping
 
 # pylint: disable=import-error,no-name-in-module,redefined-builtin
-<<<<<<< HEAD
 import salt.ext.six as six
 from salt.ext.six.moves import range, zip
-=======
-from salt.ext import six
-from salt.ext.six.moves import range, reduce, zip
->>>>>>> 9b5c14c3
 from salt.ext.six.moves.urllib.parse import urlparse as _urlparse
 # pylint: enable=import-error,no-name-in-module,redefined-builtin
 
@@ -3312,13 +3307,6 @@
                 if (path, senv) in mfiles or (path, senv) in mdirs:
                     ret = (single, source_hash)
                     break
-<<<<<<< HEAD
-                urlparsed_source = _urlparse(single)
-                if urlparsed_source.scheme == 'file' and os.path.exists(urlparsed_source.path):
-                    ret = (single, source_hash)
-                    break
-                if single.startswith('/') and os.path.exists(single):
-=======
                 urlparsed_src = _urlparse(single)
                 proto = urlparsed_src.scheme
                 if proto == 'file' and os.path.exists(urlparsed_src.path):
@@ -3329,7 +3317,6 @@
                         ret = (single, source_hash)
                         break
                 elif single.startswith('/') and os.path.exists(single):
->>>>>>> 9b5c14c3
                     ret = (single, source_hash)
                     break
         if ret is None:
