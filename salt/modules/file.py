# -*- coding: utf-8 -*-
'''
Manage information about regular files, directories,
and special files on the minion, set/read user,
group, mode, and data
'''

from __future__ import absolute_import

# TODO: We should add the capability to do u+r type operations here
# some time in the future

from __future__ import print_function

# Import python libs
import contextlib  # For < 2.7 compat
import datetime
import difflib
import errno
import fileinput
import fnmatch
import itertools
import logging
import operator
import os
import re
import shutil
import stat
import sys
import tempfile
import time
import glob

# pylint: disable=import-error,no-name-in-module,redefined-builtin
from salt.ext.six import string_types
from salt.ext.six.moves import range, reduce, zip
from salt.ext.six.moves.urllib.parse import urlparse as _urlparse
# pylint: enable=import-error,no-name-in-module,redefined-builtin

try:
    import grp
    import pwd
except ImportError:
    pass

# Import salt libs
import salt.utils
import salt.utils.find
import salt.utils.filebuffer
import salt.utils.files
import salt.utils.atomicfile
from salt.exceptions import CommandExecutionError, SaltInvocationError

log = logging.getLogger(__name__)

__func_alias__ = {
    'makedirs_': 'makedirs'
}

HASHES = [
            ['sha512', 128],
            ['sha384', 96],
            ['sha256', 64],
            ['sha224', 56],
            ['sha1', 40],
            ['md5', 32],
         ]


def __virtual__():
    '''
    Only work on POSIX-like systems
    '''
    # win_file takes care of windows
    if salt.utils.is_windows():
        return False
    return True


def __clean_tmp(sfn):
    '''
    Clean out a template temp file
    '''
    if sfn.startswith(tempfile.gettempdir()):
        # Don't remove if it exists in file_roots (any saltenv)
        all_roots = itertools.chain.from_iterable(
                iter(__opts__['file_roots'].values()))
        in_roots = any(sfn.startswith(root) for root in all_roots)
        # Only clean up files that exist
        if os.path.exists(sfn) and not in_roots:
            os.remove(sfn)


def _error(ret, err_msg):
    '''
    Common function for setting error information for return dicts
    '''
    ret['result'] = False
    ret['comment'] = err_msg
    return ret


def _binary_replace(old, new):
    '''
    This function does NOT do any diffing, it just checks the old and new files
    to see if either is binary, and provides an appropriate string noting the
    difference between the two files. If neither file is binary, an empty
    string is returned.

    This function should only be run AFTER it has been determined that the
    files differ.
    '''
    old_isbin = not salt.utils.istextfile(old)
    new_isbin = not salt.utils.istextfile(new)
    if any((old_isbin, new_isbin)):
        if all((old_isbin, new_isbin)):
            return 'Replace binary file'
        elif old_isbin:
            return 'Replace binary file with text file'
        elif new_isbin:
            return 'Replace text file with binary file'
    return ''


def _get_bkroot():
    '''
    Get the location of the backup dir in the minion cache
    '''
    # Get the cachedir from the minion config
    return os.path.join(__salt__['config.get']('cachedir'), 'file_backup')


def gid_to_group(gid):
    '''
    Convert the group id to the group name on this system

    gid
        gid to convert to a group name

    CLI Example:

    .. code-block:: bash

        salt '*' file.gid_to_group 0
    '''
    try:
        gid = int(gid)
    except ValueError:
        # This is not an integer, maybe it's already the group name?
        gid = group_to_gid(gid)

    if gid == '':
        # Don't even bother to feed it to grp
        return ''

    try:
        return grp.getgrgid(gid).gr_name
    except (KeyError, NameError):
        return ''


def group_to_gid(group):
    '''
    Convert the group to the gid on this system

    group
        group to convert to its gid

    CLI Example:

    .. code-block:: bash

        salt '*' file.group_to_gid root
    '''
    if group is None:
        return ''
    try:
        if isinstance(group, int):
            return group
        return grp.getgrnam(group).gr_gid
    except KeyError:
        return ''


def get_gid(path, follow_symlinks=True):
    '''
    Return the id of the group that owns a given file

    path
        file or directory of which to get the gid

    follow_symlinks
        indicated if symlinks should be followed


    CLI Example:

    .. code-block:: bash

        salt '*' file.get_gid /etc/passwd

    .. versionchanged:: 0.16.4
        ``follow_symlinks`` option added
    '''
    return stats(os.path.expanduser(path), follow_symlinks=follow_symlinks).get('gid', -1)


def get_group(path, follow_symlinks=True):
    '''
    Return the group that owns a given file

    path
        file or directory of which to get the group

    follow_symlinks
        indicated if symlinks should be followed

    CLI Example:

    .. code-block:: bash

        salt '*' file.get_group /etc/passwd

    .. versionchanged:: 0.16.4
        ``follow_symlinks`` option added
    '''
    return stats(os.path.expanduser(path), follow_symlinks=follow_symlinks).get('group', False)


def uid_to_user(uid):
    '''
    Convert a uid to a user name

    uid
        uid to convert to a username

    CLI Example:

    .. code-block:: bash

        salt '*' file.uid_to_user 0
    '''
    try:
        return pwd.getpwuid(uid).pw_name
    except (KeyError, NameError):
        return ''


def user_to_uid(user):
    '''
    Convert user name to a uid

    user
        user name to convert to its uid

    CLI Example:

    .. code-block:: bash

        salt '*' file.user_to_uid root
    '''
    if user is None:
        user = salt.utils.get_user()
    try:
        if isinstance(user, int):
            return user
        return pwd.getpwnam(user).pw_uid
    except KeyError:
        return ''


def get_uid(path, follow_symlinks=True):
    '''
    Return the id of the user that owns a given file

    path
        file or directory of which to get the uid

    follow_symlinks
        indicated if symlinks should be followed

    CLI Example:

    .. code-block:: bash

        salt '*' file.get_uid /etc/passwd

    .. versionchanged:: 0.16.4
        ``follow_symlinks`` option added
    '''
    return stats(os.path.expanduser(path), follow_symlinks=follow_symlinks).get('uid', -1)


def get_user(path, follow_symlinks=True):
    '''
    Return the user that owns a given file

    path
        file or directory of which to get the user

    follow_symlinks
        indicated if symlinks should be followed

    CLI Example:

    .. code-block:: bash

        salt '*' file.get_user /etc/passwd

    .. versionchanged:: 0.16.4
        ``follow_symlinks`` option added
    '''
    return stats(os.path.expanduser(path), follow_symlinks=follow_symlinks).get('user', False)


def get_mode(path, follow_symlinks=True):
    '''
    Return the mode of a file

    path
        file or directory of which to get the mode

    follow_symlinks
        indicated if symlinks should be followed

    CLI Example:

    .. code-block:: bash

        salt '*' file.get_mode /etc/passwd

    .. versionchanged:: 2014.1.0
        ``follow_symlinks`` option added
    '''
    return stats(os.path.expanduser(path), follow_symlinks=follow_symlinks).get('mode', '')


def set_mode(path, mode):
    '''
    Set the mode of a file

    path
        file or directory of which to set the mode

    mode
        mode to set the path to

    CLI Example:

    .. code-block:: bash

        salt '*' file.set_mode /etc/passwd 0644
    '''
    path = os.path.expanduser(path)

    mode = str(mode).lstrip('0')
    if not mode:
        mode = '0'
    if not os.path.exists(path):
        raise CommandExecutionError('{0}: File not found'.format(path))
    try:
        os.chmod(path, int(mode, 8))
    except Exception:
        return 'Invalid Mode ' + mode
    return get_mode(path)


def lchown(path, user, group):
    '''
    Chown a file, pass the file the desired user and group without following
    symlinks.

    path
        path to the file or directory

    user
        user owner

    group
        group owner

    CLI Example:

    .. code-block:: bash

        salt '*' file.chown /etc/passwd root root
    '''
    path = os.path.expanduser(path)

    uid = user_to_uid(user)
    gid = group_to_gid(group)
    err = ''
    if uid == '':
        if user:
            err += 'User does not exist\n'
        else:
            uid = -1
    if gid == '':
        if group:
            err += 'Group does not exist\n'
        else:
            gid = -1

    return os.lchown(path, uid, gid)


def chown(path, user, group):
    '''
    Chown a file, pass the file the desired user and group

    path
        path to the file or directory

    user
        user owner

    group
        group owner

    CLI Example:

    .. code-block:: bash

        salt '*' file.chown /etc/passwd root root
    '''
    path = os.path.expanduser(path)

    uid = user_to_uid(user)
    gid = group_to_gid(group)
    err = ''
    if uid == '':
        if user:
            err += 'User does not exist\n'
        else:
            uid = -1
    if gid == '':
        if group:
            err += 'Group does not exist\n'
        else:
            gid = -1
    if not os.path.exists(path):
        try:
            # Broken symlinks will return false, but still need to be chowned
            return os.lchown(path, uid, gid)
        except OSError:
            pass
        err += 'File not found'
    if err:
        return err
    return os.chown(path, uid, gid)


def chgrp(path, group):
    '''
    Change the group of a file

    path
        path to the file or directory

    group
        group owner

    CLI Example:

    .. code-block:: bash

        salt '*' file.chgrp /etc/passwd root
    '''
    path = os.path.expanduser(path)

    user = get_user(path)
    return chown(path, user, group)


def get_sum(path, form='sha256'):
    '''
    Return the sum for the given file, default is md5, sha1, sha224, sha256,
    sha384, sha512 are supported

    path
        path to the file or directory

    form
        desired sum format

    CLI Example:

    .. code-block:: bash

        salt '*' file.get_sum /etc/passwd sha512
    '''
    path = os.path.expanduser(path)

    if not os.path.isfile(path):
        return 'File not found'
    return salt.utils.get_hash(path, form, 4096)


def get_hash(path, form='sha256', chunk_size=65536):
    '''
    Get the hash sum of a file

    This is better than ``get_sum`` for the following reasons:
        - It does not read the entire file into memory.
        - It does not return a string on error. The returned value of
            ``get_sum`` cannot really be trusted since it is vulnerable to
            collisions: ``get_sum(..., 'xyz') == 'Hash xyz not supported'``

    path
        path to the file or directory

    form
        desired sum format

    chunk_size
        amount to sum at once

    CLI Example:

    .. code-block:: bash

        salt '*' file.get_hash /etc/shadow
    '''
    return salt.utils.get_hash(os.path.expanduser(path), form, chunk_size)


def check_hash(path, file_hash):
    '''
    Check if a file matches the given hash string

    Returns true if the hash matched, otherwise false. Raises ValueError if
    the hash was not formatted correctly.

    path
        A file path
    hash
        A string in the form <hash_type>:<hash_value>. For example:
        ``md5:e138491e9d5b97023cea823fe17bac22``

    CLI Example:

    .. code-block:: bash

        salt '*' file.check_hash /etc/fstab md5:<md5sum>
    '''
    path = os.path.expanduser(path)

    hash_parts = file_hash.split(':', 1)
    if len(hash_parts) != 2:
        # Support "=" for backward compatibility.
        hash_parts = file_hash.split('=', 1)
        if len(hash_parts) != 2:
            raise ValueError('Bad hash format: {0!r}'.format(file_hash))
    hash_form, hash_value = hash_parts
    return get_hash(path, hash_form) == hash_value


def find(path, *args, **kwargs):
    '''
    Approximate the Unix ``find(1)`` command and return a list of paths that
    meet the specified criteria.

    The options include match criteria:

    .. code-block:: text

        name    = path-glob                 # case sensitive
        iname   = path-glob                 # case insensitive
        regex   = path-regex                # case sensitive
        iregex  = path-regex                # case insensitive
        type    = file-types                # match any listed type
        user    = users                     # match any listed user
        group   = groups                    # match any listed group
        size    = [+-]number[size-unit]     # default unit = byte
        mtime   = interval                  # modified since date
        grep    = regex                     # search file contents

    and/or actions:

    .. code-block:: text

        delete [= file-types]               # default type = 'f'
        exec    = command [arg ...]         # where {} is replaced by pathname
        print  [= print-opts]

    and/or depth criteria:

    .. code-block:: text

        maxdepth = maximum depth to transverse in path
        mindepth = minimum depth to transverse before checking files or directories

    The default action is ``print=path``

    ``path-glob``:

    .. code-block:: text

        *                = match zero or more chars
        ?                = match any char
        [abc]            = match a, b, or c
        [!abc] or [^abc] = match anything except a, b, and c
        [x-y]            = match chars x through y
        [!x-y] or [^x-y] = match anything except chars x through y
        {a,b,c}          = match a or b or c

    ``path-regex``: a Python Regex (regular expression) pattern to match pathnames

    ``file-types``: a string of one or more of the following:

    .. code-block:: text

        a: all file types
        b: block device
        c: character device
        d: directory
        p: FIFO (named pipe)
        f: plain file
        l: symlink
        s: socket

    ``users``: a space and/or comma separated list of user names and/or uids

    ``groups``: a space and/or comma separated list of group names and/or gids

    ``size-unit``:

    .. code-block:: text

        b: bytes
        k: kilobytes
        m: megabytes
        g: gigabytes
        t: terabytes

    interval:

    .. code-block:: text

        [<num>w] [<num>d] [<num>h] [<num>m] [<num>s]

        where:
            w: week
            d: day
            h: hour
            m: minute
            s: second

    print-opts: a comma and/or space separated list of one or more of the
    following:

    .. code-block:: text

        group: group name
        md5:   MD5 digest of file contents
        mode:  file permissions (as integer)
        mtime: last modification time (as time_t)
        name:  file basename
        path:  file absolute path
        size:  file size in bytes
        type:  file type
        user:  user name

    CLI Examples:

    .. code-block:: bash

        salt '*' file.find / type=f name=\\*.bak size=+10m
        salt '*' file.find /var mtime=+30d size=+10m print=path,size,mtime
        salt '*' file.find /var/log name=\\*.[0-9] mtime=+30d size=+10m delete
    '''
    if 'delete' in args:
        kwargs['delete'] = 'f'
    elif 'print' in args:
        kwargs['print'] = 'path'

    try:
        finder = salt.utils.find.Finder(kwargs)
    except ValueError as ex:
        return 'error: {0}'.format(ex)

    ret = [p for p in finder.find(os.path.expanduser(path))]
    ret.sort()
    return ret


def _sed_esc(string, escape_all=False):
    '''
    Escape single quotes and forward slashes
    '''
    special_chars = "^.[$()|*+?{"
    string = string.replace("'", "'\"'\"'").replace("/", "\\/")
    if escape_all is True:
        for char in special_chars:
            string = string.replace(char, "\\" + char)
    return string


def sed(path,
        before,
        after,
        limit='',
        backup='.bak',
        options='-r -e',
        flags='g',
        escape_all=False,
        negate_match=False):
    '''
    .. deprecated:: 0.17.0
       Use :py:func:`~salt.modules.file.replace` instead.

    Make a simple edit to a file

    Equivalent to:

    .. code-block:: bash

        sed <backup> <options> "/<limit>/ s/<before>/<after>/<flags> <file>"

    path
        The full path to the file to be edited
    before
        A pattern to find in order to replace with ``after``
    after
        Text that will replace ``before``
    limit : ``''``
        An initial pattern to search for before searching for ``before``
    backup : ``.bak``
        The file will be backed up before edit with this file extension;
        **WARNING:** each time ``sed``/``comment``/``uncomment`` is called will
        overwrite this backup
    options : ``-r -e``
        Options to pass to sed
    flags : ``g``
        Flags to modify the sed search; e.g., ``i`` for case-insensitive pattern
        matching
    negate_match : False
        Negate the search command (``!``)

        .. versionadded:: 0.17.0

    Forward slashes and single quotes will be escaped automatically in the
    ``before`` and ``after`` patterns.

    CLI Example:

    .. code-block:: bash

        salt '*' file.sed /etc/httpd/httpd.conf 'LogLevel warn' 'LogLevel info'
    '''
    # Largely inspired by Fabric's contrib.files.sed()
    # XXX:dc: Do we really want to always force escaping?
    #
    path = os.path.expanduser(path)

    if not os.path.exists(path):
        return False

    # Mandate that before and after are strings
    before = str(before)
    after = str(after)
    before = _sed_esc(before, escape_all)
    after = _sed_esc(after, escape_all)
    limit = _sed_esc(limit, escape_all)
    if sys.platform == 'darwin':
        options = options.replace('-r', '-E')

    cmd = (
        r'''sed {backup}{options} '{limit}{negate_match}s/{before}/{after}/{flags}' {path}'''
        .format(
            backup='-i{0} '.format(backup) if backup else '-i ',
            options=options,
            limit='/{0}/ '.format(limit) if limit else '',
            before=before,
            after=after,
            flags=flags,
            path=path,
            negate_match='!' if negate_match else '',
        )
    )

    return __salt__['cmd.run_all'](cmd)


def sed_contains(path,
                 text,
                 limit='',
                 flags='g'):
    '''
    .. deprecated:: 0.17.0
       Use :func:`search` instead.

    Return True if the file at ``path`` contains ``text``. Utilizes sed to
    perform the search (line-wise search).

    Note: the ``p`` flag will be added to any flags you pass in.

    CLI Example:

    .. code-block:: bash

        salt '*' file.contains /etc/crontab 'mymaintenance.sh'
    '''
    # Largely inspired by Fabric's contrib.files.contains()
    path = os.path.expanduser(path)

    if not os.path.exists(path):
        return False

    before = _sed_esc(str(text), False)
    limit = _sed_esc(str(limit), False)
    options = '-n -r -e'
    if sys.platform == 'darwin':
        options = options.replace('-r', '-E')

    cmd = r"sed {options} '{limit}s/{before}/$/{flags}' {path}".format(
        options=options,
        limit='/{0}/ '.format(limit) if limit else '',
        before=before,
        flags='p{0}'.format(flags),
        path=path)

    result = __salt__['cmd.run'](cmd)

    return bool(result)


def psed(path,
         before,
         after,
         limit='',
         backup='.bak',
         flags='gMS',
         escape_all=False,
         multi=False):
    '''
    .. deprecated:: 0.17.0
       Use :py:func:`~salt.modules.file.replace` instead.

    Make a simple edit to a file (pure Python version)

    Equivalent to:

    .. code-block:: bash

        sed <backup> <options> "/<limit>/ s/<before>/<after>/<flags> <file>"

    path
        The full path to the file to be edited
    before
        A pattern to find in order to replace with ``after``
    after
        Text that will replace ``before``
    limit : ``''``
        An initial pattern to search for before searching for ``before``
    backup : ``.bak``
        The file will be backed up before edit with this file extension;
        **WARNING:** each time ``sed``/``comment``/``uncomment`` is called will
        overwrite this backup
    flags : ``gMS``
        Flags to modify the search. Valid values are:
          - ``g``: Replace all occurrences of the pattern, not just the first.
          - ``I``: Ignore case.
          - ``L``: Make ``\\w``, ``\\W``, ``\\b``, ``\\B``, ``\\s`` and ``\\S``
            dependent on the locale.
          - ``M``: Treat multiple lines as a single line.
          - ``S``: Make `.` match all characters, including newlines.
          - ``U``: Make ``\\w``, ``\\W``, ``\\b``, ``\\B``, ``\\d``, ``\\D``,
            ``\\s`` and ``\\S`` dependent on Unicode.
          - ``X``: Verbose (whitespace is ignored).
    multi: ``False``
        If True, treat the entire file as a single line

    Forward slashes and single quotes will be escaped automatically in the
    ``before`` and ``after`` patterns.

    CLI Example:

    .. code-block:: bash

        salt '*' file.sed /etc/httpd/httpd.conf 'LogLevel warn' 'LogLevel info'
    '''
    # Largely inspired by Fabric's contrib.files.sed()
    # XXX:dc: Do we really want to always force escaping?
    #
    # Mandate that before and after are strings
    path = os.path.expanduser(path)

    multi = bool(multi)

    before = str(before)
    after = str(after)
    before = _sed_esc(before, escape_all)
    # The pattern to replace with does not need to be escaped!!!
    #after = _sed_esc(after, escape_all)
    limit = _sed_esc(limit, escape_all)

    shutil.copy2(path, '{0}{1}'.format(path, backup))

    with salt.utils.fopen(path, 'w') as ofile:
        with salt.utils.fopen('{0}{1}'.format(path, backup), 'r') as ifile:
            if multi is True:
                for line in ifile.readline():
                    ofile.write(_psed(line, before, after, limit, flags))
            else:
                ofile.write(_psed(ifile.read(), before, after, limit, flags))


RE_FLAG_TABLE = {'I': re.I,
                 'L': re.L,
                 'M': re.M,
                 'S': re.S,
                 'U': re.U,
                 'X': re.X}


def _psed(text,
          before,
          after,
          limit,
          flags):
    '''
    Does the actual work for file.psed, so that single lines can be passed in
    '''
    atext = text
    if limit:
        limit = re.compile(limit)
        comps = text.split(limit)
        atext = ''.join(comps[1:])

    count = 1
    if 'g' in flags:
        count = 0
        flags = flags.replace('g', '')

    aflags = 0
    for flag in flags:
        aflags |= RE_FLAG_TABLE[flag]

    before = re.compile(before, flags=aflags)
    text = re.sub(before, after, atext, count=count)

    return text


def uncomment(path,
              regex,
              char='#',
              backup='.bak'):
    '''
    .. deprecated:: 0.17.0
       Use :py:func:`~salt.modules.file.replace` instead.

    Uncomment specified commented lines in a file

    path
        The full path to the file to be edited
    regex
        A regular expression used to find the lines that are to be uncommented.
        This regex should not include the comment character. A leading ``^``
        character will be stripped for convenience (for easily switching
        between comment() and uncomment()).
    char : ``#``
        The character to remove in order to uncomment a line
    backup : ``.bak``
        The file will be backed up before edit with this file extension;
        **WARNING:** each time ``sed``/``comment``/``uncomment`` is called will
        overwrite this backup

    CLI Example:

    .. code-block:: bash

        salt '*' file.uncomment /etc/hosts.deny 'ALL: PARANOID'
    '''
    # Largely inspired by Fabric's contrib.files.uncomment()

    return sed(path,
               before=r'^([[:space:]]*){0}'.format(char),
               after=r'\1',
               limit=regex.lstrip('^'),
               backup=backup)


def comment(path,
            regex,
            char='#',
            backup='.bak'):
    '''
    .. deprecated:: 0.17.0
       Use :py:func:`~salt.modules.file.replace` instead.

    Comment out specified lines in a file

    path
        The full path to the file to be edited
    regex
        A regular expression used to find the lines that are to be commented;
        this pattern will be wrapped in parenthesis and will move any
        preceding/trailing ``^`` or ``$`` characters outside the parenthesis
        (e.g., the pattern ``^foo$`` will be rewritten as ``^(foo)$``)
    char : ``#``
        The character to be inserted at the beginning of a line in order to
        comment it out
    backup : ``.bak``
        The file will be backed up before edit with this file extension

        .. warning::

            This backup will be overwritten each time ``sed`` / ``comment`` /
            ``uncomment`` is called. Meaning the backup will only be useful
            after the first invocation.

    CLI Example:

    .. code-block:: bash

        salt '*' file.comment /etc/modules pcspkr
    '''
    # Largely inspired by Fabric's contrib.files.comment()

    regex = '{0}({1}){2}'.format(
            '^' if regex.startswith('^') else '',
            regex.lstrip('^').rstrip('$'),
            '$' if regex.endswith('$') else '')

    return sed(path,
               before=regex,
               after=r'{0}\1'.format(char),
               backup=backup)


def _get_flags(flags):
    '''
    Return an integer appropriate for use as a flag for the re module from a
    list of human-readable strings

    >>> _get_flags(['MULTILINE', 'IGNORECASE'])
    10
    '''
    if isinstance(flags, list):
        _flags_acc = []
        for flag in flags:
            _flag = getattr(re, flag.upper())

            if not isinstance(_flag, int):
                raise SaltInvocationError(
                    'Invalid re flag given: {0}'.format(flag)
                )

            _flags_acc.append(_flag)

        return reduce(operator.__or__, _flags_acc)

    return flags


def replace(path,
            pattern,
            repl,
            count=0,
            flags=0,
            bufsize=1,
            append_if_not_found=False,
            prepend_if_not_found=False,
            not_found_content=None,
            backup='.bak',
            dry_run=False,
            search_only=False,
            show_changes=True,
        ):
    '''
    .. versionadded:: 0.17.0

    Replace occurrences of a pattern in a file

    This is a pure Python implementation that wraps Python's :py:func:`~re.sub`.

    path
        Filesystem path to the file to be edited
    pattern
        Python's regular expression search
        https://docs.python.org/2/library/re.html
    repl
        The replacement text
    count
        Maximum number of pattern occurrences to be replaced
    flags (list or int)
        A list of flags defined in the :ref:`re module documentation
        <contents-of-module-re>`. Each list item should be a string that will
        correlate to the human-friendly flag name. E.g., ``['IGNORECASE',
        'MULTILINE']``. Note: multiline searches must specify ``file`` as the
        ``bufsize`` argument below.
    bufsize (int or str)
        How much of the file to buffer into memory at once. The
        default value ``1`` processes one line at a time. The special value
        ``file`` may be specified which will read the entire file into memory
        before processing. Note: multiline searches must specify ``file``
        buffering.
    append_if_not_found
        .. versionadded:: 2014.7.0

        If pattern is not found and set to ``True``
        then, the content will be appended to the file.
        Default is ``False``
    prepend_if_not_found
        .. versionadded:: 2014.7.0
<<<<<<< HEAD
=======
    :param prepend_if_not_found: If pattern is not found and set to ``True``
        then, the content will be prepended to the file.
>>>>>>> f69575b6

        If pattern is not found and set to ``True``
        then, the content will be appended to the file.
        Default is ``False``
    not_found_content
        .. versionadded:: 2014.7.0

        Content to use for append/prepend if not found. If
        None (default), uses ``repl``. Useful when ``repl`` uses references to group in
        pattern.
    backup
        The file extension to use for a backup of the file before
        editing. Set to ``False`` to skip making a backup. Default
        is ``.bak``
    dry_run
        Don't make any edits to the file, Default is ``False``
    search_only
        Just search for the pattern; ignore the replacement;
        stop on the first match. Default is ``False``
    show_changes
        Output a unified diff of the old file and the new
        file. If ``False`` return a boolean if any changes were made.
        Default is ``True``

        .. note::

            Using this option will store two copies of the file in-memory
            (the original version and the edited version) in order to generate the
            diff.

    If an equal sign (``=``) appears in an argument to a Salt command it is
    interpreted as a keyword argument in the format ``key=val``. That
    processing can be bypassed in order to pass an equal sign through to the
    remote shell command by manually specifying the kwarg:

    .. code-block:: bash

        salt '*' file.replace /path/to/file pattern='=' repl=':'
        salt '*' file.replace /path/to/file pattern="bind-address\\s*=" repl='bind-address:'

    CLI Examples:

    .. code-block:: bash

        salt '*' file.replace /etc/httpd/httpd.conf pattern='LogLevel warn' repl='LogLevel info'
        salt '*' file.replace /some/file pattern='before' repl='after' flags='[MULTILINE, IGNORECASE]'
    '''
    path = os.path.expanduser(path)

    if not os.path.exists(path):
        raise SaltInvocationError('File not found: {0}'.format(path))

    if not salt.utils.istextfile(path):
        raise SaltInvocationError(
            'Cannot perform string replacements on a binary file: {0}'
            .format(path)
        )

    if search_only and (append_if_not_found or prepend_if_not_found):
        raise SaltInvocationError('Choose between search_only and append/prepend_if_not_found')

    if append_if_not_found and prepend_if_not_found:
        raise SaltInvocationError('Choose between append or prepend_if_not_found')

    flags_num = _get_flags(flags)
    cpattern = re.compile(pattern, flags_num)
    if bufsize == 'file':
        bufsize = os.path.getsize(path)

    # Search the file; track if any changes have been made for the return val
    has_changes = False
    orig_file = []  # used if show_changes
    new_file = []  # used if show_changes
    if not salt.utils.is_windows():
        pre_user = get_user(path)
        pre_group = get_group(path)
        pre_mode = __salt__['config.manage_mode'](get_mode(path))

    # Avoid TypeErrors by forcing repl to be a string
    repl = str(repl)

    found = False

    # First check the whole file, whether the replacement has already been made
    try:
        # open the file read-only and inplace=False, otherwise the result
        # will be an empty file after iterating over it just for searching
        fi_file = fileinput.input(path,
                        inplace=False,
                        backup=False,
                        bufsize=bufsize,
                        mode='r')

        for line in fi_file:

            line = line.strip()

            if (prepend_if_not_found or append_if_not_found) and not_found_content:
                if line == not_found_content:
                    if search_only:
                        return True
                    found = True
                    break

            else:
                if line == repl:
                    if search_only:
                        return True
                    found = True
                    break

    finally:
        fi_file.close()

    try:
        fi_file = fileinput.input(path,
                        inplace=not (dry_run or search_only),
                        backup=False if (dry_run or search_only or found) else backup,
                        bufsize=bufsize,
                        mode='r' if (dry_run or search_only or found) else 'rb')

        if not found:
            for line in fi_file:
                result, nrepl = re.subn(cpattern, repl, line, count)

                # found anything? (even if no change)
                if nrepl > 0:
                    found = True

                # Identity check each potential change until one change is made
                if has_changes is False and result != line:
                    has_changes = True

                if show_changes:
                    orig_file.append(line)
                    new_file.append(result)

                if not dry_run:
                    print(result, end='', file=sys.stdout)
    finally:
        fi_file.close()

    if not found and (append_if_not_found or prepend_if_not_found):
        if None == not_found_content:
            not_found_content = repl
        if prepend_if_not_found:
            new_file.insert(0, not_found_content + '\n')
        else:
            # append_if_not_found
            # Make sure we have a newline at the end of the file
            if 0 != len(new_file):
                if not new_file[-1].endswith('\n'):
                    new_file[-1] += '\n'
            new_file.append(not_found_content + '\n')
        has_changes = True
        if not dry_run:
            # backup already done in filter part
            # write new content in the file while avoiding partial reads
            try:
                f = salt.utils.atomicfile.atomic_open(path, 'wb')
                for line in new_file:
                    f.write(line)
            finally:
                f.close()

    if not dry_run and not salt.utils.is_windows():
        check_perms(path, None, pre_user, pre_group, pre_mode)

    if show_changes:
        return ''.join(difflib.unified_diff(orig_file, new_file))

    return has_changes


def blockreplace(path,
        marker_start='#-- start managed zone --',
        marker_end='#-- end managed zone --',
        content='',
        append_if_not_found=False,
        prepend_if_not_found=False,
        backup='.bak',
        dry_run=False,
        show_changes=True,
        ):
    '''
    .. versionadded:: 2014.1.0

    Replace content of a text block in a file, delimited by line markers

    A block of content delimited by comments can help you manage several lines
    entries without worrying about old entries removal.

    .. note::

        This function will store two copies of the file in-memory (the original
        version and the edited version) in order to detect changes and only
        edit the targeted file if necessary.

    path
        Filesystem path to the file to be edited

    marker_start
        The line content identifying a line as the start of the content block.
        Note that the whole line containing this marker will be considered, so
        whitespace or extra content before or after the marker is included in
        final output

    marker_end
        The line content identifying a line as the end of the content block.
        Note that the whole line containing this marker will be considered, so
        whitespace or extra content before or after the marker is included in
        final output

    content
        The content to be used between the two lines identified by marker_start
        and marker_stop.

    append_if_not_found : False
        If markers are not found and set to ``True`` then, the markers and
        content will be appended to the file.

    prepend_if_not_found : False
        If markers are not found and set to ``True`` then, the markers and
        content will be prepended to the file.


    backup
        The file extension to use for a backup of the file if any edit is made.
        Set to ``False`` to skip making a backup.

    dry_run
        Don't make any edits to the file.

    show_changes
        Output a unified diff of the old file and the new file. If ``False``,
        return a boolean if any changes were made.

    CLI Example:

    .. code-block:: bash

        salt '*' file.blockreplace /etc/hosts '#-- start managed zone foobar : DO NOT EDIT --' \\
        '#-- end managed zone foobar --' $'10.0.1.1 foo.foobar\\n10.0.1.2 bar.foobar' True

    '''
    path = os.path.expanduser(path)

    if not os.path.exists(path):
        raise SaltInvocationError('File not found: {0}'.format(path))

    if append_if_not_found and prepend_if_not_found:
        raise SaltInvocationError('Choose between append or prepend_if_not_found')

    if not salt.utils.istextfile(path):
        raise SaltInvocationError(
            'Cannot perform string replacements on a binary file: {0}'
            .format(path)
        )

    # Search the file; track if any changes have been made for the return val
    has_changes = False
    orig_file = []
    new_file = []
    in_block = False
    old_content = ''
    done = False
    # we do not use in_place editing to avoid file attrs modifications when
    # no changes are required and to avoid any file access on a partially
    # written file.
    # we could also use salt.utils.filebuffer.BufferedReader
    try:
        fi_file = fileinput.input(path,
                    inplace=False, backup=False,
                    bufsize=1, mode='rb')
        for line in fi_file:

            result = line

            if marker_start in line:
                # managed block start found, start recording
                in_block = True

            else:
                if in_block:
                    if marker_end in line:
                        # end of block detected
                        in_block = False

                        # Check for multi-line '\n' terminated content as split will
                        # introduce an unwanted additional new line.
                        if content and content[-1] == '\n':
                            content = content[:-1]

                        # push new block content in file
                        for cline in content.split('\n'):
                            new_file.append(cline + '\n')

                        done = True

                    else:
                        # remove old content, but keep a trace
                        old_content += line
                        result = None
            # else: we are not in the marked block, keep saving things

            orig_file.append(line)
            if result is not None:
                new_file.append(result)
        # end for. If we are here without block management we maybe have some problems,
        # or we need to initialise the marked block

    finally:
        fi_file.close()

    if in_block:
        # unterminated block => bad, always fail
        raise CommandExecutionError(
            'Unterminated marked block. End of file reached before marker_end.'
        )

    if not done:
        if prepend_if_not_found:
            # add the markers and content at the beginning of file
            new_file.insert(0, marker_end + '\n')
            new_file.insert(0, content + '\n')
            new_file.insert(0, marker_start + '\n')
            done = True
        elif append_if_not_found:
            # Make sure we have a newline at the end of the file
            if 0 != len(new_file):
                if not new_file[-1].endswith('\n'):
                    new_file[-1] += '\n'
            # add the markers and content at the end of file
            new_file.append(marker_start + '\n')
            new_file.append(content + '\n')
            new_file.append(marker_end + '\n')
            done = True
        else:
            raise CommandExecutionError(
                'Cannot edit marked block. Markers were not found in file.'
            )

    if done:
        diff = ''.join(difflib.unified_diff(orig_file, new_file))
        has_changes = diff is not ''
        if has_changes and not dry_run:
            # changes detected
            # backup old content
            if backup is not False:
                shutil.copy2(path, '{0}{1}'.format(path, backup))

            # backup file attrs
            perms = {}
            perms['user'] = get_user(path)
            perms['group'] = get_group(path)
            perms['mode'] = __salt__['config.manage_mode'](get_mode(path))

            # write new content in the file while avoiding partial reads
            try:
                f = salt.utils.atomicfile.atomic_open(path, 'wb')
                for line in new_file:
                    f.write(line)
            finally:
                f.close()

            # this may have overwritten file attrs
            check_perms(path,
                    None,
                    perms['user'],
                    perms['group'],
                    perms['mode'])

        if show_changes:
            return diff

    return has_changes


def search(path,
        pattern,
        flags=0,
        bufsize=1,
        ):
    '''
    .. versionadded:: 0.17.0

    Search for occurrences of a pattern in a file

    Params are identical to :py:func:`~salt.modules.file.replace`.

    CLI Example:

    .. code-block:: bash

        salt '*' file.search /etc/crontab 'mymaintenance.sh'
    '''
    # This function wraps file.replace on purpose in order to enforce
    # consistent usage, compatible regex's, expected behavior, *and* bugs. :)
    # Any enhancements or fixes to one should affect the other.
    return replace(path,
            pattern,
            '',
            flags=flags,
            bufsize=bufsize,
            dry_run=True,
            search_only=True,
            show_changes=False)


def patch(originalfile, patchfile, options='', dry_run=False):
    '''
    .. versionadded:: 0.10.4

    Apply a patch to a file

    Equivalent to:

    .. code-block:: bash

        patch <options> <originalfile> <patchfile>

    originalfile
        The full path to the file or directory to be patched
    patchfile
        A patch file to apply to ``originalfile``
    options
        Options to pass to patch.

    CLI Example:

    .. code-block:: bash

        salt '*' file.patch /opt/file.txt /tmp/file.txt.patch
    '''
    if dry_run:
        if __grains__['kernel'] in ('FreeBSD', 'OpenBSD'):
            dry_run_opt = ' -C'
        else:
            dry_run_opt = ' --dry-run'
    else:
        dry_run_opt = ''
    cmd = 'patch {0}{1} "{2}" "{3}"'.format(
        options, dry_run_opt, originalfile, patchfile)
    return __salt__['cmd.run_all'](cmd)


def contains(path, text):
    '''
    .. deprecated:: 0.17.0
       Use :func:`search` instead.

    Return ``True`` if the file at ``path`` contains ``text``

    CLI Example:

    .. code-block:: bash

        salt '*' file.contains /etc/crontab 'mymaintenance.sh'
    '''
    path = os.path.expanduser(path)

    if not os.path.exists(path):
        return False

    stripped_text = str(text).strip()
    try:
        with salt.utils.filebuffer.BufferedReader(path) as breader:
            for chunk in breader:
                if stripped_text in chunk:
                    return True
        return False
    except (IOError, OSError):
        return False


def contains_regex(path, regex, lchar=''):
    '''
    .. deprecated:: 0.17.0
       Use :func:`search` instead.

    Return True if the given regular expression matches on any line in the text
    of a given file.

    If the lchar argument (leading char) is specified, it
    will strip `lchar` from the left side of each line before trying to match

    CLI Example:

    .. code-block:: bash

        salt '*' file.contains_regex /etc/crontab
    '''
    path = os.path.expanduser(path)

    if not os.path.exists(path):
        return False

    try:
        with salt.utils.fopen(path, 'r') as target:
            for line in target:
                if lchar:
                    line = line.lstrip(lchar)
                if re.search(regex, line):
                    return True
            return False
    except (IOError, OSError):
        return False


def contains_regex_multiline(path, regex):
    '''
    .. deprecated:: 0.17.0
       Use :func:`search` instead.

    Return True if the given regular expression matches anything in the text
    of a given file

    Traverses multiple lines at a time, via the salt BufferedReader (reads in
    chunks)

    CLI Example:

    .. code-block:: bash

        salt '*' file.contains_regex_multiline /etc/crontab '^maint'
    '''
    path = os.path.expanduser(path)

    if not os.path.exists(path):
        return False

    try:
        with salt.utils.filebuffer.BufferedReader(path) as breader:
            for chunk in breader:
                if re.search(regex, chunk, re.MULTILINE):
                    return True
            return False
    except (IOError, OSError):
        return False


def contains_glob(path, glob_expr):
    '''
    .. deprecated:: 0.17.0
       Use :func:`search` instead.

    Return ``True`` if the given glob matches a string in the named file

    CLI Example:

    .. code-block:: bash

        salt '*' file.contains_glob /etc/foobar '*cheese*'
    '''
    path = os.path.expanduser(path)

    if not os.path.exists(path):
        return False

    try:
        with salt.utils.filebuffer.BufferedReader(path) as breader:
            for chunk in breader:
                if fnmatch.fnmatch(chunk, glob_expr):
                    return True
            return False
    except (IOError, OSError):
        return False


def append(path, *args, **kwargs):
    '''
    .. versionadded:: 0.9.5

    Append text to the end of a file

    path
        path to file

    `*args`
        strings to append to file

    CLI Example:

    .. code-block:: bash

        salt '*' file.append /etc/motd \\
                "With all thine offerings thou shalt offer salt." \\
                "Salt is what makes things taste bad when it isn't in them."

    .. admonition:: Attention

        If you need to pass a string to append and that string contains
        an equal sign, you **must** include the argument name, args.
        For example:

        .. code-block:: bash

            salt '*' file.append /etc/motd args='cheese=spam'

            salt '*' file.append /etc/motd args="['cheese=spam','spam=cheese']"

    '''
    path = os.path.expanduser(path)

    # Largely inspired by Fabric's contrib.files.append()

    if 'args' in kwargs:
        if isinstance(kwargs['args'], list):
            args = kwargs['args']
        else:
            args = [kwargs['args']]

    with salt.utils.fopen(path, "r+") as ofile:
        # Make sure we have a newline at the end of the file
        try:
            ofile.seek(-1, os.SEEK_END)
        except IOError as exc:
            if exc.errno == errno.EINVAL or exc.errno == errno.ESPIPE:
                # Empty file, simply append lines at the beginning of the file
                pass
            else:
                raise
        else:
            if ofile.read(1) != '\n':
                ofile.seek(0, os.SEEK_END)
                ofile.write('\n')
            else:
                ofile.seek(0, os.SEEK_END)
        # Append lines
        for line in args:
            ofile.write('{0}\n'.format(line))

    return 'Wrote {0} lines to "{1}"'.format(len(args), path)


def prepend(path, *args, **kwargs):
    '''
    .. versionadded:: 2014.7.0

    Prepend text to the beginning of a file

    path
        path to file

    `*args`
        strings to prepend to the file

    CLI Example:

    .. code-block:: bash

        salt '*' file.prepend /etc/motd \\
                "With all thine offerings thou shalt offer salt." \\
                "Salt is what makes things taste bad when it isn't in them."

    .. admonition:: Attention

        If you need to pass a string to append and that string contains
        an equal sign, you **must** include the argument name, args.
        For example:

        .. code-block:: bash

            salt '*' file.prepend /etc/motd args='cheese=spam'

            salt '*' file.prepend /etc/motd args="['cheese=spam','spam=cheese']"

    '''
    path = os.path.expanduser(path)

    if 'args' in kwargs:
        if isinstance(kwargs['args'], list):
            args = kwargs['args']
        else:
            args = [kwargs['args']]

    try:
        with salt.utils.fopen(path) as fhr:
            contents = fhr.readlines()
    except IOError:
        contents = []

    preface = []
    for line in args:
        preface.append('{0}\n'.format(line))

    with salt.utils.fopen(path, "w") as ofile:
        contents = preface + contents
        ofile.write(''.join(contents))
    return 'Prepended {0} lines to "{1}"'.format(len(args), path)


def write(path, *args, **kwargs):
    '''
    .. versionadded:: 2014.7.0

    Write text to a file, overwriting any existing contents.

    path
        path to file

    `*args`
        strings to write to the file

    CLI Example:

    .. code-block:: bash

        salt '*' file.write /etc/motd \\
                "With all thine offerings thou shalt offer salt."

    .. admonition:: Attention

        If you need to pass a string to append and that string contains
        an equal sign, you **must** include the argument name, args.
        For example:

        .. code-block:: bash

            salt '*' file.write /etc/motd args='cheese=spam'

            salt '*' file.write /etc/motd args="['cheese=spam','spam=cheese']"

    '''
    path = os.path.expanduser(path)

    if 'args' in kwargs:
        if isinstance(kwargs['args'], list):
            args = kwargs['args']
        else:
            args = [kwargs['args']]

    contents = []
    for line in args:
        contents.append('{0}\n'.format(line))
    with salt.utils.fopen(path, "w") as ofile:
        ofile.write(''.join(contents))
    return 'Wrote {0} lines to "{1}"'.format(len(contents), path)


def touch(name, atime=None, mtime=None):
    '''
    .. versionadded:: 0.9.5

    Just like the ``touch`` command, create a file if it doesn't exist or
    simply update the atime and mtime if it already does.

    atime:
        Access time in Unix epoch time
    mtime:
        Last modification in Unix epoch time

    CLI Example:

    .. code-block:: bash

        salt '*' file.touch /var/log/emptyfile
    '''
    name = os.path.expanduser(name)

    if atime and atime.isdigit():
        atime = int(atime)
    if mtime and mtime.isdigit():
        mtime = int(mtime)
    try:
        if not os.path.exists(name):
            with salt.utils.fopen(name, 'a') as fhw:
                fhw.write('')

        if not atime and not mtime:
            times = None
        elif not mtime and atime:
            times = (atime, time.time())
        elif not atime and mtime:
            times = (time.time(), mtime)
        else:
            times = (atime, mtime)
        os.utime(name, times)

    except TypeError:
        raise SaltInvocationError('atime and mtime must be integers')
    except (IOError, OSError) as exc:
        raise CommandExecutionError(exc.strerror)

    return os.path.exists(name)


def seek_read(path, size, offset):
    '''
    .. versionadded:: 2014.1.0

    Seek to a position on a file and read it

    path
        path to file

    seek
        amount to read at once

    offset
        offset to start into the file

    CLI Example:

    .. code-block:: bash

        salt '*' file.seek_read /path/to/file 4096 0
    '''
    path = os.path.expanduser(path)
    try:
        seek_fh = os.open(path, os.O_RDONLY)
        os.lseek(seek_fh, int(offset), 0)
        data = os.read(seek_fh, int(size))
    finally:
        os.close(seek_fh)
    return data


def seek_write(path, data, offset):
    '''
    .. versionadded:: 2014.1.0

    Seek to a position on a file and write to it

    path
        path to file

    data
        data to write to file

    offset
        position in file to start writing

    CLI Example:

    .. code-block:: bash

        salt '*' file.seek_write /path/to/file 'some data' 4096
    '''
    path = os.path.expanduser(path)
    try:
        seek_fh = os.open(path, os.O_WRONLY)
        os.lseek(seek_fh, int(offset), 0)
        ret = os.write(seek_fh, data)
        os.fsync(seek_fh)
    finally:
        os.close(seek_fh)
    return ret


def truncate(path, length):
    '''
    .. versionadded:: 2014.1.0

    Seek to a position on a file and delete everything after that point

    path
        path to file

    length
        offset into file to truncate

    CLI Example:

    .. code-block:: bash

        salt '*' file.truncate /path/to/file 512
    '''
    path = os.path.expanduser(path)
    with salt.utils.fopen(path, 'r+') as seek_fh:
        seek_fh.truncate(int(length))


def link(src, path):
    '''
    .. versionadded:: 2014.1.0

    Create a hard link to a file

    CLI Example:

    .. code-block:: bash

        salt '*' file.link /path/to/file /path/to/link
    '''
    src = os.path.expanduser(src)

    if not os.path.isabs(src):
        raise SaltInvocationError('File path must be absolute.')

    try:
        os.link(src, path)
        return True
    except (OSError, IOError):
        raise CommandExecutionError('Could not create {0!r}'.format(path))
    return False


def is_link(path):
    '''
    Check if the path is a symlink

    CLI Example:

    .. code-block:: bash

       salt '*' file.is_link /path/to/link
    '''
    # This function exists because os.path.islink does not support Windows,
    # therefore a custom function will need to be called. This function
    # therefore helps API consistency by providing a single function to call for
    # both operating systems.

    return os.path.islink(os.path.expanduser(path))


def symlink(src, path):
    '''
    Create a symbolic link to a file

    CLI Example:

    .. code-block:: bash

        salt '*' file.symlink /path/to/file /path/to/link
    '''
    path = os.path.expanduser(path)

    if not os.path.isabs(path):
        raise SaltInvocationError('File path must be absolute.')

    try:
        os.symlink(src, path)
        return True
    except (OSError, IOError):
        raise CommandExecutionError('Could not create {0!r}'.format(path))
    return False


def rename(src, dst):
    '''
    Rename a file or directory

    CLI Example:

    .. code-block:: bash

        salt '*' file.rename /path/to/src /path/to/dst
    '''
    src = os.path.expanduser(src)
    dst = os.path.expanduser(dst)

    if not os.path.isabs(src):
        raise SaltInvocationError('File path must be absolute.')

    try:
        os.rename(src, dst)
        return True
    except OSError:
        raise CommandExecutionError(
            'Could not rename {0!r} to {1!r}'.format(src, dst)
        )
    return False


def copy(src, dst, recurse=False, remove_existing=False):
    '''
    Copy a file or directory from source to dst

    In order to copy a directory, the recurse flag is required, and
    will by default overwrite files in the destination with the same path,
    and retain all other existing files. (similar to cp -r on unix)

    remove_existing will remove all files in the target directory,
    and then copy files from the source.

    CLI Example:

    .. code-block:: bash

        salt '*' file.copy /path/to/src /path/to/dst
        salt '*' file.copy /path/to/src_dir /path/to/dst_dir recurse=True
        salt '*' file.copy /path/to/src_dir /path/to/dst_dir recurse=True remove_existing=True

    '''
    src = os.path.expanduser(src)
    dst = os.path.expanduser(dst)

    if not os.path.isabs(src):
        raise SaltInvocationError('File path must be absolute.')

    if not salt.utils.is_windows():
        pre_user = get_user(src)
        pre_group = get_group(src)
        pre_mode = __salt__['config.manage_mode'](get_mode(src))

    try:
        if (os.path.exists(dst) and os.path.isdir(dst)) or os.path.isdir(src):
            if not recurse:
                raise SaltInvocationError(
                    "Cannot copy overwriting a directory without recurse flag set to true!")
            if remove_existing:
                if os.path.exists(dst):
                    shutil.rmtree(dst)
                shutil.copytree(src, dst)
            else:
                salt.utils.files.recursive_copy(src, dst)
        else:
            shutil.copyfile(src, dst)
    except OSError:
        raise CommandExecutionError(
            'Could not copy {0!r} to {1!r}'.format(src, dst)
        )

    if not salt.utils.is_windows():
        check_perms(dst, None, pre_user, pre_group, pre_mode)
    return True


def lstat(path):
    '''
    .. versionadded:: 2014.1.0

    Returns the lstat attributes for the given file or dir. Does not support
    symbolic links.

    CLI Example:

    .. code-block:: bash

        salt '*' file.lstat /path/to/file
    '''
    path = os.path.expanduser(path)

    if not os.path.isabs(path):
        raise SaltInvocationError('Path to file must be absolute.')

    try:
        lst = os.lstat(path)
        return dict((key, getattr(lst, key)) for key in ('st_atime', 'st_ctime',
            'st_gid', 'st_mode', 'st_mtime', 'st_nlink', 'st_size', 'st_uid'))
    except Exception:
        return {}


def access(path, mode):
    '''
    .. versionadded:: 2014.1.0

    Test whether the Salt process has the specified access to the file. One of
    the following modes must be specified:

    .. code-block::text

        f: Test the existence of the path
        r: Test the readability of the path
        w: Test the writability of the path
        x: Test whether the path can be executed

    CLI Example:

    .. code-block:: bash

        salt '*' file.access /path/to/file f
        salt '*' file.access /path/to/file x
    '''
    path = os.path.expanduser(path)

    if not os.path.isabs(path):
        raise SaltInvocationError('Path to link must be absolute.')

    modes = {'f': os.F_OK,
             'r': os.R_OK,
             'w': os.W_OK,
             'x': os.X_OK}

    if mode in modes:
        return os.access(path, modes[mode])
    elif mode in iter(modes.values()):
        return os.access(path, mode)
    else:
        raise SaltInvocationError('Invalid mode specified.')


def readlink(path):
    '''
    .. versionadded:: 2014.1.0

    Return the path that a symlink points to

    CLI Example:

    .. code-block:: bash

        salt '*' file.readlink /path/to/link
    '''
    path = os.path.expanduser(path)

    if not os.path.isabs(path):
        raise SaltInvocationError('Path to link must be absolute.')

    if not os.path.islink(path):
        raise SaltInvocationError('A valid link was not specified.')

    return os.readlink(path)


def readdir(path):
    '''
    .. versionadded:: 2014.1.0

    Return a list containing the contents of a directory

    CLI Example:

    .. code-block:: bash

        salt '*' file.readdir /path/to/dir/
    '''
    path = os.path.expanduser(path)

    if not os.path.isabs(path):
        raise SaltInvocationError('Dir path must be absolute.')

    if not os.path.isdir(path):
        raise SaltInvocationError('A valid directory was not specified.')

    dirents = ['.', '..']
    dirents.extend(os.listdir(path))
    return dirents


def statvfs(path):
    '''
    .. versionadded:: 2014.1.0

    Perform a statvfs call against the filesystem that the file resides on

    CLI Example:

    .. code-block:: bash

        salt '*' file.statvfs /path/to/file
    '''
    path = os.path.expanduser(path)

    if not os.path.isabs(path):
        raise SaltInvocationError('File path must be absolute.')

    try:
        stv = os.statvfs(path)
        return dict((key, getattr(stv, key)) for key in ('f_bavail', 'f_bfree',
            'f_blocks', 'f_bsize', 'f_favail', 'f_ffree', 'f_files', 'f_flag',
            'f_frsize', 'f_namemax'))
    except (OSError, IOError):
        raise CommandExecutionError('Could not create {0!r}'.format(link))
    return False


def stats(path, hash_type=None, follow_symlinks=True):
    '''
    Return a dict containing the stats for a given file

    CLI Example:

    .. code-block:: bash

        salt '*' file.stats /etc/passwd
    '''
    path = os.path.expanduser(path)

    ret = {}
    if not os.path.exists(path):
        try:
            # Broken symlinks will return False for os.path.exists(), but still
            # have a uid and gid
            pstat = os.lstat(path)
        except OSError:
            # Not a broken symlink, just a nonexistent path
            return ret
    else:
        if follow_symlinks:
            pstat = os.stat(path)
        else:
            pstat = os.lstat(path)
    ret['inode'] = pstat.st_ino
    ret['uid'] = pstat.st_uid
    ret['gid'] = pstat.st_gid
    ret['group'] = gid_to_group(pstat.st_gid)
    ret['user'] = uid_to_user(pstat.st_uid)
    ret['atime'] = pstat.st_atime
    ret['mtime'] = pstat.st_mtime
    ret['ctime'] = pstat.st_ctime
    ret['size'] = pstat.st_size
    ret['mode'] = str(oct(stat.S_IMODE(pstat.st_mode)))
    if hash_type:
        ret['sum'] = get_hash(path, hash_type)
    ret['type'] = 'file'
    if stat.S_ISDIR(pstat.st_mode):
        ret['type'] = 'dir'
    if stat.S_ISCHR(pstat.st_mode):
        ret['type'] = 'char'
    if stat.S_ISBLK(pstat.st_mode):
        ret['type'] = 'block'
    if stat.S_ISREG(pstat.st_mode):
        ret['type'] = 'file'
    if stat.S_ISLNK(pstat.st_mode):
        ret['type'] = 'link'
    if stat.S_ISFIFO(pstat.st_mode):
        ret['type'] = 'pipe'
    if stat.S_ISSOCK(pstat.st_mode):
        ret['type'] = 'socket'
    ret['target'] = os.path.realpath(path)
    return ret


def rmdir(path):
    '''
    .. versionadded:: 2014.1.0

    Remove the specified directory. Fails if a directory is not empty.

    CLI Example:

    .. code-block:: bash

        salt '*' file.rmdir /tmp/foo/
    '''
    path = os.path.expanduser(path)

    if not os.path.isabs(path):
        raise SaltInvocationError('File path must be absolute.')

    if not os.path.isdir(path):
        raise SaltInvocationError('A valid directory was not specified.')

    try:
        os.rmdir(path)
        return True
    except OSError as exc:
        return exc.strerror


def remove(path):
    '''
    Remove the named file

    CLI Example:

    .. code-block:: bash

        salt '*' file.remove /tmp/foo
    '''
    path = os.path.expanduser(path)

    if not os.path.isabs(path):
        raise SaltInvocationError('File path must be absolute.')

    try:
        if os.path.isfile(path) or os.path.islink(path):
            os.remove(path)
            return True
        elif os.path.isdir(path):
            shutil.rmtree(path)
            return True
    except (OSError, IOError) as exc:
        raise CommandExecutionError(
            'Could not remove {0!r}: {1}'.format(path, exc)
        )
    return False


def directory_exists(path):
    '''
    Tests to see if path is a valid directory.  Returns True/False.

    CLI Example:

    .. code-block:: bash

        salt '*' file.directory_exists /etc

    '''
    return os.path.isdir(os.path.expanduser(path))


def file_exists(path):
    '''
    Tests to see if path is a valid file.  Returns True/False.

    CLI Example:

    .. code-block:: bash

        salt '*' file.file_exists /etc/passwd

    '''
    return os.path.isfile(os.path.expanduser(path))


def path_exists_glob(path):
    '''
    Tests to see if path after expansion is a valid path (file or directory).
    Expansion allows usage of ? * and character ranges []. Tilde expansion
    is not supported. Returns True/False.

    .. versionadded:: Hellium

    CLI Example:

    .. code-block:: bash

        salt '*' file.path_exists_glob /etc/pam*/pass*

    '''
    return True if glob.glob(os.path.expanduser(path)) else False


def restorecon(path, recursive=False):
    '''
    Reset the SELinux context on a given path

    CLI Example:

    .. code-block:: bash

         salt '*' file.restorecon /home/user/.ssh/authorized_keys
    '''
    if recursive:
        cmd = 'restorecon -FR {0}'.format(path)
    else:
        cmd = 'restorecon -F {0}'.format(path)
    return not __salt__['cmd.retcode'](cmd)


def get_selinux_context(path):
    '''
    Get an SELinux context from a given path

    CLI Example:

    .. code-block:: bash

        salt '*' file.get_selinux_context /etc/hosts
    '''
    out = __salt__['cmd.run']('ls -Z {0}'.format(path))

    try:
        ret = re.search(r'\w+:\w+:\w+:\w+', out).group(0)
    except AttributeError:
        ret = 'No selinux context information is available for {0}'.format(path)

    return ret


def set_selinux_context(path,
                        user=None,
                        role=None,
                        type=None,    # pylint: disable=W0622
                        range=None):  # pylint: disable=W0622
    '''
    Set a specific SELinux label on a given path

    CLI Example:

    .. code-block:: bash

        salt '*' file.set_selinux_context path <role> <type> <range>
    '''
    if not any((user, role, type, range)):
        return False

    cmd = 'chcon '
    if user:
        cmd += '-u {0} '.format(user)
    if role:
        cmd += '-r {0} '.format(role)
    if type:
        cmd += '-t {0} '.format(type)
    if range:
        cmd += '-l {0} '.format(range)

    cmd += path
    ret = not __salt__['cmd.retcode'](cmd)
    if ret:
        return get_selinux_context(path)
    else:
        return ret


def source_list(source, source_hash, saltenv):
    '''
    Check the source list and return the source to use

    CLI Example:

    .. code-block:: bash

        salt '*' file.source_list salt://http/httpd.conf '{hash_type: 'md5', 'hsum': <md5sum>}' base
    '''
    # get the master file list
    if isinstance(source, list):
        mfiles = __salt__['cp.list_master'](saltenv)
        mdirs = __salt__['cp.list_master_dirs'](saltenv)
        for single in source:
            if isinstance(single, dict):
                single = next(iter(single))

            env_splitter = '?saltenv='
            if '?env=' in single:
                salt.utils.warn_until(
                    'Boron',
                    'Passing a salt environment should be done using '
                    '\'saltenv\' not \'env\'. This functionality will be '
                    'removed in Salt Boron.'
                )
                env_splitter = '?env='
            try:
                _, senv = single.split(env_splitter)
            except ValueError:
                continue
            else:
                mfiles += ['{0}?saltenv={1}'.format(f, senv)
                           for f in __salt__['cp.list_master'](senv)]
                mdirs += ['{0}?saltenv={1}'.format(d, senv)
                          for d in __salt__['cp.list_master_dirs'](senv)]

        ret = None
        for single in source:
            if isinstance(single, dict):
                # check the proto, if it is http or ftp then download the file
                # to check, if it is salt then check the master list
                if len(single) != 1:
                    continue
                single_src = next(iter(single))
                single_hash = single[single_src] if single[single_src] else source_hash
                proto = _urlparse(single_src).scheme
                if proto == 'salt':
                    if single_src[7:] in mfiles or single_src[7:] in mdirs:
                        ret = (single_src, single_hash)
                        break
                elif proto.startswith('http') or proto == 'ftp':
                    dest = salt.utils.mkstemp()
                    fn_ = __salt__['cp.get_url'](single_src, dest)
                    os.remove(fn_)
                    if fn_:
                        ret = (single_src, single_hash)
                        break
            elif isinstance(single, string_types):
                if single[7:] in mfiles or single[7:] in mdirs:
                    ret = (single, source_hash)
                    break
        if ret is None:
            # None of the list items matched
            raise CommandExecutionError(
                'none of the specified sources were found'
            )
        else:
            return ret
    else:
        return source, source_hash


def get_managed(
        name,
        template,
        source,
        source_hash,
        user,
        group,
        mode,
        saltenv,
        context,
        defaults,
        **kwargs):
    '''
    Return the managed file data for file.managed

    name
        location where the file lives on the server

    template
        template format

    source
        managed source file

    source_hash
        hash of the source file

    user
        user owner

    group
        group owner

    mode
        file mode

    context
        variables to add to the environment

    default
        default values of for context_dict


    CLI Example:

    .. code-block:: bash

        salt '*' file.get_managed /etc/httpd/conf.d/httpd.conf jinja salt://http/httpd.conf '{hash_type: 'md5', 'hsum': <md5sum>}' root root '755' base None None
    '''
    # Copy the file to the minion and templatize it
    sfn = ''
    source_sum = {}
    if template and source:
        sfn = __salt__['cp.cache_file'](source, saltenv)
        if not os.path.exists(sfn):
            return sfn, {}, 'Source file {0} not found'.format(source)
        if sfn == name:
            raise SaltInvocationError(
                'Source file cannot be the same as destination'
            )
        if template in salt.utils.templates.TEMPLATE_REGISTRY:
            context_dict = defaults if defaults else {}
            if context:
                context_dict.update(context)
            data = salt.utils.templates.TEMPLATE_REGISTRY[template](
                sfn,
                name=name,
                source=source,
                user=user,
                group=group,
                mode=mode,
                saltenv=saltenv,
                context=context_dict,
                salt=__salt__,
                pillar=__pillar__,
                grains=__grains__,
                opts=__opts__,
                **kwargs)
        else:
            return sfn, {}, ('Specified template format {0} is not supported'
                             ).format(template)

        if data['result']:
            sfn = data['data']
            hsum = get_hash(sfn)
            source_sum = {'hash_type': 'sha256',
                          'hsum': hsum}
        else:
            __clean_tmp(sfn)
            return sfn, {}, data['data']
    else:
        # Copy the file down if there is a source
        if source:
            if _urlparse(source).scheme == 'salt':
                source_sum = __salt__['cp.hash_file'](source, saltenv)
                if not source_sum:
                    return '', {}, 'Source file {0} not found'.format(source)
            elif source_hash:
                protos = ['salt', 'http', 'https', 'ftp', 'swift']
                if _urlparse(source_hash).scheme in protos:
                    # The source_hash is a file on a server
                    hash_fn = __salt__['cp.cache_file'](source_hash, saltenv)
                    if not hash_fn:
                        return '', {}, 'Source hash file {0} not found'.format(
                            source_hash)
                    source_sum = extract_hash(hash_fn, '', name)
                    if source_sum is None:
                        return '', {}, ('Source hash file {0} contains an invalid '
                            'hash format, it must be in the format <hash type>=<hash>.'
                            ).format(source_hash)

                else:
                    # The source_hash is a hash string
                    comps = source_hash.split('=')
                    if len(comps) < 2:
                        return '', {}, ('Source hash file {0} contains an '
                                        'invalid hash format, it must be in '
                                        'the format <hash type>=<hash>'
                                        ).format(source_hash)
                    source_sum['hsum'] = comps[1].strip()
                    source_sum['hash_type'] = comps[0].strip()
            else:
                return '', {}, ('Unable to determine upstream hash of'
                                ' source file {0}').format(source)
    return sfn, source_sum, ''


def extract_hash(hash_fn, hash_type='sha256', file_name=''):
    '''
    This routine is called from the :mod:`file.managed
    <salt.states.file.managed>` state to pull a hash from a remote file.
    Regular expressions are used line by line on the ``source_hash`` file, to
    find a potential candidate of the indicated hash type.  This avoids many
    problems of arbitrary file lay out rules. It specifically permits pulling
    hash codes from debian ``*.dsc`` files.

    For example:

    .. code-block:: yaml

        openerp_7.0-latest-1.tar.gz:
          file.managed:
            - name: /tmp/openerp_7.0-20121227-075624-1_all.deb
            - source: http://nightly.openerp.com/7.0/nightly/deb/openerp_7.0-20121227-075624-1.tar.gz
            - source_hash: http://nightly.openerp.com/7.0/nightly/deb/openerp_7.0-20121227-075624-1.dsc

    CLI Example:

    .. code-block:: bash

        salt '*' file.extract_hash /etc/foo sha512 /path/to/hash/file
    '''
    source_sum = None
    partial_id = False
    name_sought = os.path.basename(file_name)
    log.debug('modules.file.py - extract_hash(): Extracting hash for file '
              'named: {0}'.format(name_sought))
    with salt.utils.fopen(hash_fn, 'r') as hash_fn_fopen:
        for hash_variant in HASHES:
            if hash_type == '' or hash_type == hash_variant[0]:
                log.debug('modules.file.py - extract_hash(): Will use regex to get'
                    ' a purely hexadecimal number of length ({0}), presumably hash'
                    ' type : {1}'.format(hash_variant[1], hash_variant[0]))
                hash_fn_fopen.seek(0)
                for line in hash_fn_fopen.read().splitlines():
                    hash_array = re.findall(r'(?i)(?<![a-z0-9])[a-f0-9]{' + str(hash_variant[1]) + '}(?![a-z0-9])', line)
                    log.debug('modules.file.py - extract_hash(): From "line": {0} '
                              'got : {1}'.format(line, hash_array))
                    if hash_array:
                        if not partial_id:
                            source_sum = {'hsum': hash_array[0], 'hash_type': hash_variant[0]}
                            partial_id = True

                        log.debug('modules.file.py - extract_hash(): Found: {0} '
                                  '-- {1}'.format(source_sum['hash_type'],
                                                  source_sum['hsum']))

                        if re.search(name_sought, line):
                            source_sum = {'hsum': hash_array[0], 'hash_type': hash_variant[0]}
                            log.debug('modules.file.py - extract_hash: For {0} -- '
                                      'returning the {1} hash "{2}".'.format(
                                          name_sought,
                                          source_sum['hash_type'],
                                          source_sum['hsum']))
                            return source_sum

    if partial_id:
        log.debug('modules.file.py - extract_hash: Returning the partially '
                  'identified {0} hash "{1}".'.format(
                       source_sum['hash_type'], source_sum['hsum']))
    else:
        log.debug('modules.file.py - extract_hash: Returning None.')
    return source_sum


def check_perms(name, ret, user, group, mode, follow_symlinks=False):
    '''
    Check the permissions on files and chown if needed

    CLI Example:

    .. code-block:: bash

        salt '*' file.check_perms /etc/sudoers '{}' root root 400

    .. versionchanged:: 2014.1.3
        ``follow_symlinks`` option added
    '''
    name = os.path.expanduser(name)

    if not ret:
        ret = {'name': name,
               'changes': {},
               'comment': [],
               'result': True}
        orig_comment = ''
    else:
        orig_comment = ret['comment']
        ret['comment'] = []

    # Check permissions
    perms = {}
    cur = stats(name, follow_symlinks=follow_symlinks)
    if not cur:
        raise CommandExecutionError('{0} does not exist'.format(name))
    perms['luser'] = cur['user']
    perms['lgroup'] = cur['group']
    perms['lmode'] = __salt__['config.manage_mode'](cur['mode'])

    # Mode changes if needed
    if mode is not None:
        # File is a symlink, ignore the mode setting
        # if follow_symlinks is False
        if os.path.islink(name) and not follow_symlinks:
            pass
        else:
            mode = __salt__['config.manage_mode'](mode)
            if mode != perms['lmode']:
                if __opts__['test'] is True:
                    ret['changes']['mode'] = mode
                else:
                    set_mode(name, mode)
                    if mode != __salt__['config.manage_mode'](get_mode(name)):
                        ret['result'] = False
                        ret['comment'].append(
                            'Failed to change mode to {0}'.format(mode)
                        )
                    else:
                        ret['changes']['mode'] = mode
    # user/group changes if needed, then check if it worked
    if user:
        if user != perms['luser']:
            perms['cuser'] = user
    if group:
        if group != perms['lgroup']:
            perms['cgroup'] = group
    if 'cuser' in perms or 'cgroup' in perms:
        if not __opts__['test']:
            if os.path.islink(name) and not follow_symlinks:
                chown_func = lchown
            else:
                chown_func = chown
            if user is None:
                user = perms['luser']
            if group is None:
                group = perms['lgroup']
            try:
                chown_func(name, user, group)
            except OSError:
                ret['result'] = False

    if user:
        if isinstance(user, int):
            user = uid_to_user(user)
        if user != get_user(name, follow_symlinks=follow_symlinks) and user != '':
            if __opts__['test'] is True:
                ret['changes']['user'] = user
            else:
                ret['result'] = False
                ret['comment'].append('Failed to change user to {0}'
                                      .format(user))
        elif 'cuser' in perms and user != '':
            ret['changes']['user'] = user
    if group:
        if isinstance(group, int):
            group = gid_to_group(group)
        if group != get_group(name, follow_symlinks=follow_symlinks) and user != '':
            if __opts__['test'] is True:
                ret['changes']['group'] = group
            else:
                ret['result'] = False
                ret['comment'].append('Failed to change group to {0}'
                                      .format(group))
        elif 'cgroup' in perms and user != '':
            ret['changes']['group'] = group

    if isinstance(orig_comment, string_types):
        if orig_comment:
            ret['comment'].insert(0, orig_comment)
        ret['comment'] = '; '.join(ret['comment'])
    if __opts__['test'] is True and ret['changes']:
        ret['result'] = None
    return ret, perms


def check_managed(
        name,
        source,
        source_hash,
        user,
        group,
        mode,
        template,
        context,
        defaults,
        saltenv,
        contents=None,
        **kwargs):
    '''
    Check to see what changes need to be made for a file

    CLI Example:

    .. code-block:: bash

        salt '*' file.check_managed /etc/httpd/conf.d/httpd.conf salt://http/httpd.conf '{hash_type: 'md5', 'hsum': <md5sum>}' root, root, '755' jinja True None None base
    '''
    # If the source is a list then find which file exists
    source, source_hash = source_list(source,           # pylint: disable=W0633
                                      source_hash,
                                      saltenv)

    sfn = ''
    source_sum = None

    if contents is None:
        # Gather the source file from the server
        sfn, source_sum, comments = get_managed(
            name,
            template,
            source,
            source_hash,
            user,
            group,
            mode,
            saltenv,
            context,
            defaults,
            **kwargs)
        if comments:
            __clean_tmp(sfn)
            return False, comments
    changes = check_file_meta(name, sfn, source, source_sum, user,
                              group, mode, saltenv, template, contents)
    __clean_tmp(sfn)
    if changes:
        log.info(changes)
        comments = ['The following values are set to be changed:\n']
        comments.extend('{0}: {1}\n'.format(key, val)
                        for key, val in changes.items())
        return None, ''.join(comments)
    return True, 'The file {0} is in the correct state'.format(name)


def check_managed_changes(
        name,
        source,
        source_hash,
        user,
        group,
        mode,
        template,
        context,
        defaults,
        saltenv,
        contents=None,
        **kwargs):
    '''
    Return a dictionary of what changes need to be made for a file

    CLI Example:

    .. code-block:: bash

        salt '*' file.check_managed_changes /etc/httpd/conf.d/httpd.conf salt://http/httpd.conf '{hash_type: 'md5', 'hsum': <md5sum>}' root, root, '755' jinja True None None base
    '''
    # If the source is a list then find which file exists
    source, source_hash = source_list(source,           # pylint: disable=W0633
                                      source_hash,
                                      saltenv)

    sfn = ''
    source_sum = None

    if contents is None:
        # Gather the source file from the server
        sfn, source_sum, comments = get_managed(
            name,
            template,
            source,
            source_hash,
            user,
            group,
            mode,
            saltenv,
            context,
            defaults,
            **kwargs)
        if comments:
            __clean_tmp(sfn)
            return False, comments
    changes = check_file_meta(name, sfn, source, source_sum, user,
                              group, mode, saltenv, template, contents)
    __clean_tmp(sfn)
    return changes


def check_file_meta(
        name,
        sfn,
        source,
        source_sum,
        user,
        group,
        mode,
        saltenv,
        template=None,
        contents=None):
    '''
    Check for the changes in the file metadata.

    CLI Example:

    .. code-block:: bash

        salt '*' file.check_file_meta /etc/httpd/conf.d/httpd.conf salt://http/httpd.conf '{hash_type: 'md5', 'hsum': <md5sum>}' root, root, '755' base

    .. note::

        Supported hash types include sha512, sha384, sha256, sha224, sha1, and
        md5.
    '''
    changes = {}
    if not source_sum:
        source_sum = dict()
    lstats = stats(name, hash_type=source_sum.get('hash_type', None), follow_symlinks=False)
    if not lstats:
        changes['newfile'] = name
        return changes
    if 'hsum' in source_sum:
        if source_sum['hsum'] != lstats['sum']:
            if not sfn and source:
                sfn = __salt__['cp.cache_file'](source, saltenv)
            if sfn:
                if __salt__['config.option']('obfuscate_templates'):
                    changes['diff'] = '<Obfuscated Template>'
                else:
                    # Check to see if the files are bins
                    bdiff = _binary_replace(name, sfn)
                    if bdiff:
                        changes['diff'] = bdiff
                    else:
                        with contextlib.nested(
                                salt.utils.fopen(sfn, 'rb'),
                                salt.utils.fopen(name, 'rb')) as (src, name_):
                            slines = src.readlines()
                            nlines = name_.readlines()
                        changes['diff'] = \
                            ''.join(difflib.unified_diff(nlines, slines))
            else:
                changes['sum'] = 'Checksum differs'

    if contents is not None:
        # Write a tempfile with the static contents
        tmp = salt.utils.mkstemp(text=True)
        with salt.utils.fopen(tmp, 'w') as tmp_:
            tmp_.write(str(contents))
        # Compare the static contents with the named file
        with contextlib.nested(
                salt.utils.fopen(tmp, 'rb'),
                salt.utils.fopen(name, 'rb')) as (src, name_):
            slines = src.readlines()
            nlines = name_.readlines()
        if ''.join(nlines) != ''.join(slines):
            if __salt__['config.option']('obfuscate_templates'):
                changes['diff'] = '<Obfuscated Template>'
            else:
                if salt.utils.istextfile(name):
                    changes['diff'] = \
                        ''.join(difflib.unified_diff(nlines, slines))
                else:
                    changes['diff'] = 'Replace binary file with text file'

    if user is not None and user != lstats['user']:
        changes['user'] = user
    if group is not None and group != lstats['group']:
        changes['group'] = group
    # Normalize the file mode
    smode = __salt__['config.manage_mode'](lstats['mode'])
    mode = __salt__['config.manage_mode'](mode)
    if mode is not None and mode != smode:
        changes['mode'] = mode
    return changes


def get_diff(
        minionfile,
        masterfile,
        env=None,
        saltenv='base'):
    '''
    Return unified diff of file compared to file on master

    CLI Example:

    .. code-block:: bash

        salt '*' file.get_diff /home/fred/.vimrc salt://users/fred/.vimrc
    '''
    minionfile = os.path.expanduser(minionfile)

    ret = ''

    if isinstance(env, string_types):
        salt.utils.warn_until(
            'Boron',
            'Passing a salt environment should be done using \'saltenv\' not '
            '\'env\'. This functionality will be removed in Salt Boron.'
        )
        # Backwards compatibility
        saltenv = env

    if not os.path.exists(minionfile):
        ret = 'File {0} does not exist on the minion'.format(minionfile)
        return ret

    sfn = __salt__['cp.cache_file'](masterfile, saltenv)
    if sfn:
        with contextlib.nested(salt.utils.fopen(sfn, 'r'),
                               salt.utils.fopen(minionfile, 'r')) \
                as (src, name_):
            slines = src.readlines()
            nlines = name_.readlines()
        if ''.join(nlines) != ''.join(slines):
            bdiff = _binary_replace(minionfile, sfn)
            if bdiff:
                ret += bdiff
            else:
                ret += ''.join(difflib.unified_diff(nlines, slines,
                                                    minionfile, masterfile))
    else:
        ret = 'Failed to copy file from master'

    return ret


def manage_file(name,
                sfn,
                ret,
                source,
                source_sum,
                user,
                group,
                mode,
                saltenv,
                backup,
                makedirs=False,
                template=None,   # pylint: disable=W0613
                show_diff=True,
                contents=None,
                dir_mode=None,
                follow_symlinks=True):
    '''
    Checks the destination against what was retrieved with get_managed and
    makes the appropriate modifications (if necessary).

    name
        location to place the file

    sfn
        location of cached file on the minion

        This is the path to the file stored on the minion. This file is placed on the minion
        using cp.cache_file.  If the hash sum of that file matches the source_sum, we do not
        transfer the file to the minion again.

        This file is then grabbed and if it has template set, it renders the file to be placed
        into the correct place on the system using salt.files.utils.copyfile()

    source
        file reference on the master

    source_hash
        sum hash for source

    user
        user owner

    group
        group owner

    backup
        backup_mode

    makedirs
        make directories if they do not exist

    template
        format of templating

    show_diff
        Include diff in state return

    contents:
        contents to be placed in the file

    dir_mode
        mode for directories created with makedirs

    CLI Example:

    .. code-block:: bash

        salt '*' file.manage_file /etc/httpd/conf.d/httpd.conf '' '{}' salt://http/httpd.conf '{hash_type: 'md5', 'hsum': <md5sum>}' root root '755' base ''

    .. versionchanged:: 2014.7.0
        ``follow_symlinks`` option added

    '''
    name = os.path.expanduser(name)

    if not ret:
        ret = {'name': name,
               'changes': {},
               'comment': '',
               'result': True}

    # Check changes if the target file exists
    if os.path.isfile(name) or os.path.islink(name):
        if os.path.islink(name) and follow_symlinks:
            real_name = os.path.realpath(name)
        else:
            real_name = name

        # Only test the checksums on files with managed contents
        if source:
            name_sum = get_hash(real_name, source_sum['hash_type'])

        # Check if file needs to be replaced
        if source and source_sum['hsum'] != name_sum:
            if not sfn:
                sfn = __salt__['cp.cache_file'](source, saltenv)
            if not sfn:
                return _error(
                    ret, 'Source file {0} not found'.format(source))
            # If the downloaded file came from a non salt server source verify
            # that it matches the intended sum value
            if _urlparse(source).scheme != 'salt':
                dl_sum = get_hash(sfn, source_sum['hash_type'])
                if dl_sum != source_sum['hsum']:
                    ret['comment'] = ('File sum set for file {0} of {1} does '
                                      'not match real sum of {2}'
                                      ).format(name,
                                               source_sum['hsum'],
                                               dl_sum)
                    ret['result'] = False
                    return ret

            # Print a diff equivalent to diff -u old new
            if __salt__['config.option']('obfuscate_templates'):
                ret['changes']['diff'] = '<Obfuscated Template>'
            elif not show_diff:
                ret['changes']['diff'] = '<show_diff=False>'
            else:
                # Check to see if the files are bins
                bdiff = _binary_replace(real_name, sfn)
                if bdiff:
                    ret['changes']['diff'] = bdiff
                else:
                    with contextlib.nested(
                            salt.utils.fopen(sfn, 'rb'),
                            salt.utils.fopen(real_name, 'rb')) as (src, name_):
                        slines = src.readlines()
                        nlines = name_.readlines()

                    sndiff = ''.join(difflib.unified_diff(nlines, slines))
                    if sndiff:
                        ret['changes']['diff'] = sndiff

            # Pre requisites are met, and the file needs to be replaced, do it
            try:
                salt.utils.files.copyfile(sfn,
                                    real_name,
                                    __salt__['config.backup_mode'](backup),
                                    __opts__['cachedir'])
            except IOError:
                __clean_tmp(sfn)
                return _error(
                    ret, 'Failed to commit change, permission error')

        if contents is not None:
            # Write the static contents to a temporary file
            tmp = salt.utils.mkstemp(text=True)
            with salt.utils.fopen(tmp, 'w') as tmp_:
                tmp_.write(str(contents))

            # Compare contents of files to know if we need to replace
            with contextlib.nested(
                    salt.utils.fopen(tmp, 'rb'),
                    salt.utils.fopen(real_name, 'rb')) as (src, name_):
                slines = src.readlines()
                nlines = name_.readlines()
                different = ''.join(slines) != ''.join(nlines)

            if different:
                if __salt__['config.option']('obfuscate_templates'):
                    ret['changes']['diff'] = '<Obfuscated Template>'
                elif not show_diff:
                    ret['changes']['diff'] = '<show_diff=False>'
                else:
                    if salt.utils.istextfile(real_name):
                        ret['changes']['diff'] = \
                            ''.join(difflib.unified_diff(nlines, slines))
                    else:
                        ret['changes']['diff'] = \
                            'Replace binary file with text file'

                # Pre requisites are met, the file needs to be replaced, do it
                try:
                    salt.utils.files.copyfile(tmp,
                                        real_name,
                                        __salt__['config.backup_mode'](backup),
                                        __opts__['cachedir'])
                except IOError:
                    __clean_tmp(tmp)
                    return _error(
                        ret, 'Failed to commit change, permission error')
            __clean_tmp(tmp)

        # check for changing symlink to regular file here
        if os.path.islink(name) and not follow_symlinks:
            if not sfn:
                sfn = __salt__['cp.cache_file'](source, saltenv)
            if not sfn:
                return _error(
                    ret, 'Source file {0} not found'.format(source))
            # If the downloaded file came from a non salt server source verify
            # that it matches the intended sum value
            if _urlparse(source).scheme != 'salt':
                dl_sum = get_hash(sfn, source_sum['hash_type'])
                if dl_sum != source_sum['hsum']:
                    ret['comment'] = ('File sum set for file {0} of {1} does '
                                      'not match real sum of {2}'
                                      ).format(name,
                                               source_sum['hsum'],
                                               dl_sum)
                    ret['result'] = False
                    return ret

            try:
                salt.utils.files.copyfile(sfn,
                                    name,
                                    __salt__['config.backup_mode'](backup),
                                    __opts__['cachedir'])
            except IOError:
                __clean_tmp(sfn)
                return _error(
                    ret, 'Failed to commit change, permission error')

            ret['changes']['diff'] = \
                'Replace symbolic link with regular file'

        ret, _ = check_perms(name, ret, user, group, mode, follow_symlinks)

        if ret['changes']:
            ret['comment'] = 'File {0} updated'.format(name)

        elif not ret['changes'] and ret['result']:
            ret['comment'] = 'File {0} is in the correct state'.format(name)
        if sfn:
            __clean_tmp(sfn)
        return ret
    else:
        # Only set the diff if the file contents is managed
        if source:
            # It is a new file, set the diff accordingly
            ret['changes']['diff'] = 'New file'
            # Apply the new file
            if not sfn:
                sfn = __salt__['cp.cache_file'](source, saltenv)
            if not sfn:
                return _error(
                    ret, 'Source file {0} not found'.format(source))
            # If the downloaded file came from a non salt server source verify
            # that it matches the intended sum value
            if _urlparse(source).scheme != 'salt':
                dl_sum = get_hash(sfn, source_sum['hash_type'])
                if dl_sum != source_sum['hsum']:
                    ret['comment'] = ('File sum set for file {0} of {1} does '
                                      'not match real sum of {2}'
                                      ).format(name,
                                               source_sum['hsum'],
                                               dl_sum)
                    ret['result'] = False
                    return ret
            if not os.path.isdir(os.path.dirname(name)):
                if makedirs:
                    # check for existence of windows drive letter
                    if salt.utils.is_windows():
                        drive, _ = os.path.splitdrive(name)
                        if drive and not os.path.exists(drive):
                            __clean_tmp(sfn)
                            return _error(ret,
                                         '{0} drive not present'.format(drive))
                    if dir_mode is None and mode is not None:
                        # Add execute bit to each nonzero digit in the mode, if
                        # dir_mode was not specified. Otherwise, any
                        # directories created with makedirs_() below can't be
                        # listed via a shell.
                        mode_list = [x for x in str(mode)][-3:]
                        for idx in range(len(mode_list)):
                            if mode_list[idx] != '0':
                                mode_list[idx] = str(int(mode_list[idx]) | 1)
                        dir_mode = ''.join(mode_list)
                    makedirs_(name, user=user, group=group, mode=dir_mode)
                else:
                    __clean_tmp(sfn)
                    # No changes actually made
                    ret['changes'].pop('diff', None)
                    return _error(ret, 'Parent directory not present')
        else:
            if not os.path.isdir(os.path.dirname(name)):
                if makedirs:
                    # check for existence of windows drive letter
                    if salt.utils.is_windows():
                        drive, _ = os.path.splitdrive(name)
                        if drive and not os.path.exists(drive):
                            __clean_tmp(sfn)
                            return _error(ret,
                                         '{0} drive not present'.format(drive))
                    makedirs_(name, user=user, group=group,
                              mode=dir_mode or mode)
                else:
                    __clean_tmp(sfn)
                    # No changes actually made
                    ret['changes'].pop('diff', None)
                    return _error(ret, 'Parent directory not present')

            # Create the file, user rw-only if mode will be set to prevent
            # a small security race problem before the permissions are set
            if mode:
                current_umask = os.umask(0o77)

            # Create a new file when test is False and source is None
            if contents is None:
                if not __opts__['test']:
                    if touch(name):
                        ret['changes']['new'] = 'file {0} created'.format(name)
                        ret['comment'] = 'Empty file'
                    else:
                        return _error(
                            ret, 'Empty file {0} not created'.format(name)
                        )
            else:
                if not __opts__['test']:
                    if touch(name):
                        ret['changes']['diff'] = 'New file'
                    else:
                        return _error(
                            ret, 'File {0} not created'.format(name)
                        )

            if mode:
                os.umask(current_umask)

        if contents is not None:
            # Write the static contents to a temporary file
            tmp = salt.utils.mkstemp(text=True)
            with salt.utils.fopen(tmp, 'w') as tmp_:
                tmp_.write(str(contents))
            # Copy into place
            salt.utils.files.copyfile(tmp,
                                name,
                                __salt__['config.backup_mode'](backup),
                                __opts__['cachedir'])
            __clean_tmp(tmp)
        # Now copy the file contents if there is a source file
        elif sfn:
            salt.utils.files.copyfile(sfn,
                                name,
                                __salt__['config.backup_mode'](backup),
                                __opts__['cachedir'])
            __clean_tmp(sfn)

        # This is a new file, if no mode specified, use the umask to figure
        # out what mode to use for the new file.
        if mode is None and not salt.utils.is_windows():
            # Get current umask
            mask = os.umask(0)
            os.umask(mask)
            # Calculate the mode value that results from the umask
            mode = oct((0o777 ^ mask) & 0o666)
        ret, _ = check_perms(name, ret, user, group, mode)

        if not ret['comment']:
            ret['comment'] = 'File ' + name + ' updated'

        if __opts__['test']:
            ret['comment'] = 'File ' + name + ' not updated'
        elif not ret['changes'] and ret['result']:
            ret['comment'] = 'File ' + name + ' is in the correct state'
        if sfn:
            __clean_tmp(sfn)
        return ret


def mkdir(dir_path,
          user=None,
          group=None,
          mode=None):
    '''
    Ensure that a directory is available.

    CLI Example:

    .. code-block:: bash

        salt '*' file.mkdir /opt/jetty/context
    '''
    dir_path = os.path.expanduser(dir_path)

    directory = os.path.normpath(dir_path)

    if not os.path.isdir(directory):
        # If a caller such as managed() is invoked  with makedirs=True, make
        # sure that any created dirs are created with the same user and group
        # to follow the principal of least surprise method.
        makedirs_perms(directory, user, group, mode)


def makedirs_(path,
              user=None,
              group=None,
              mode=None):
    '''
    Ensure that the directory containing this path is available.

    .. note::

        The path must end with a trailing slash otherwise the directory/directories
        will be created up to the parent directory. For example if path is
        ``/opt/code``, then it would be treated as ``/opt/`` but if the path
        ends with a trailing slash like ``/opt/code/``, then it would be
        treated as ``/opt/code/``.

    CLI Example:

    .. code-block:: bash

        salt '*' file.makedirs /opt/code/
    '''
    path = os.path.expanduser(path)

    # walk up the directory structure until we find the first existing
    # directory
    dirname = os.path.normpath(os.path.dirname(path))

    if os.path.isdir(dirname):
        # There's nothing for us to do
        return 'Directory {0!r} already exists'.format(dirname)

    if os.path.exists(dirname):
        return 'The path {0!r} already exists and is not a directory'.format(
            dirname
        )

    directories_to_create = []
    while True:
        if os.path.isdir(dirname):
            break

        directories_to_create.append(dirname)
        dirname = os.path.dirname(dirname)

    # create parent directories from the topmost to the most deeply nested one
    directories_to_create.reverse()
    for directory_to_create in directories_to_create:
        # all directories have the user, group and mode set!!
        mkdir(directory_to_create, user=user, group=group, mode=mode)


def makedirs_perms(name,
                   user=None,
                   group=None,
                   mode='0755'):
    '''
    Taken and modified from os.makedirs to set user, group and mode for each
    directory created.

    CLI Example:

    .. code-block:: bash

        salt '*' file.makedirs_perms /opt/code
    '''
    name = os.path.expanduser(name)

    path = os.path
    head, tail = path.split(name)
    if not tail:
        head, tail = path.split(head)
    if head and tail and not path.exists(head):
        try:
            makedirs_perms(head, user, group, mode)
        except OSError as exc:
            # be happy if someone already created the path
            if exc.errno != errno.EEXIST:
                raise
        if tail == os.curdir:  # xxx/newdir/. exists if xxx/newdir exists
            return
    os.mkdir(name)
    check_perms(name,
                None,
                user,
                group,
                int('{0}'.format(mode)) if mode else None)


def get_devmm(name):
    '''
    Get major/minor info from a device

    CLI Example:

    .. code-block:: bash

       salt '*' file.get_devmm /dev/chr
    '''
    name = os.path.expanduser(name)

    if is_chrdev(name) or is_blkdev(name):
        stat_structure = os.stat(name)
        return (
                os.major(stat_structure.st_rdev),
                os.minor(stat_structure.st_rdev))
    else:
        return (0, 0)


def is_chrdev(name):
    '''
    Check if a file exists and is a character device.

    CLI Example:

    .. code-block:: bash

       salt '*' file.is_chrdev /dev/chr
    '''
    name = os.path.expanduser(name)

    stat_structure = None
    try:
        stat_structure = os.stat(name)
    except OSError as exc:
        if exc.errno == errno.ENOENT:
            #If the character device does not exist in the first place
            return False
        else:
            raise
    return stat.S_ISCHR(stat_structure.st_mode)


def mknod_chrdev(name,
                 major,
                 minor,
                 user=None,
                 group=None,
                 mode='0660'):
    '''
    .. versionadded:: 0.17.0

    Create a character device.

    CLI Example:

    .. code-block:: bash

       salt '*' file.mknod_chrdev /dev/chr 180 31
    '''
    name = os.path.expanduser(name)

    ret = {'name': name,
           'changes': {},
           'comment': '',
           'result': False}
    log.debug('Creating character device name:{0} major:{1} minor:{2} mode:{3}'
              .format(name, major, minor, mode))
    try:
        if __opts__['test']:
            ret['changes'] = {'new': 'Character device {0} created.'.format(name)}
            ret['result'] = None
        else:
            if os.mknod(name,
                        int(str(mode).lstrip('0'), 8) | stat.S_IFCHR,
                        os.makedev(major, minor)) is None:
                ret['changes'] = {'new': 'Character device {0} created.'.format(name)}
                ret['result'] = True
    except OSError as exc:
        # be happy it is already there....however, if you are trying to change the
        # major/minor, you will need to unlink it first as os.mknod will not overwrite
        if exc.errno != errno.EEXIST:
            raise
        else:
            ret['comment'] = 'File {0} exists and cannot be overwritten'.format(name)
    #quick pass at verifying the permissions of the newly created character device
    check_perms(name,
                None,
                user,
                group,
                int('{0}'.format(mode)) if mode else None)
    return ret


def is_blkdev(name):
    '''
    Check if a file exists and is a block device.

    CLI Example:

    .. code-block:: bash

       salt '*' file.is_blkdev /dev/blk
    '''
    name = os.path.expanduser(name)

    stat_structure = None
    try:
        stat_structure = os.stat(name)
    except OSError as exc:
        if exc.errno == errno.ENOENT:
            #If the block device does not exist in the first place
            return False
        else:
            raise
    return stat.S_ISBLK(stat_structure.st_mode)


def mknod_blkdev(name,
                 major,
                 minor,
                 user=None,
                 group=None,
                 mode='0660'):
    '''
    .. versionadded:: 0.17.0

    Create a block device.

    CLI Example:

    .. code-block:: bash

       salt '*' file.mknod_blkdev /dev/blk 8 999
    '''
    name = os.path.expanduser(name)

    ret = {'name': name,
           'changes': {},
           'comment': '',
           'result': False}
    log.debug('Creating block device name:{0} major:{1} minor:{2} mode:{3}'
              .format(name, major, minor, mode))
    try:
        if __opts__['test']:
            ret['changes'] = {'new': 'Block device {0} created.'.format(name)}
            ret['result'] = None
        else:
            if os.mknod(name,
                        int(str(mode).lstrip('0'), 8) | stat.S_IFBLK,
                        os.makedev(major, minor)) is None:
                ret['changes'] = {'new': 'Block device {0} created.'.format(name)}
                ret['result'] = True
    except OSError as exc:
        # be happy it is already there....however, if you are trying to change the
        # major/minor, you will need to unlink it first as os.mknod will not overwrite
        if exc.errno != errno.EEXIST:
            raise
        else:
            ret['comment'] = 'File {0} exists and cannot be overwritten'.format(name)
    #quick pass at verifying the permissions of the newly created block device
    check_perms(name,
                None,
                user,
                group,
                int('{0}'.format(mode)) if mode else None)
    return ret


def is_fifo(name):
    '''
    Check if a file exists and is a FIFO.

    CLI Example:

    .. code-block:: bash

       salt '*' file.is_fifo /dev/fifo
    '''
    name = os.path.expanduser(name)

    stat_structure = None
    try:
        stat_structure = os.stat(name)
    except OSError as exc:
        if exc.errno == errno.ENOENT:
            #If the fifo does not exist in the first place
            return False
        else:
            raise
    return stat.S_ISFIFO(stat_structure.st_mode)


def mknod_fifo(name,
               user=None,
               group=None,
               mode='0660'):
    '''
    .. versionadded:: 0.17.0

    Create a FIFO pipe.

    CLI Example:

    .. code-block:: bash

       salt '*' file.mknod_fifo /dev/fifo
    '''
    name = os.path.expanduser(name)

    ret = {'name': name,
           'changes': {},
           'comment': '',
           'result': False}
    log.debug('Creating FIFO name: {0}'.format(name))
    try:
        if __opts__['test']:
            ret['changes'] = {'new': 'Fifo pipe {0} created.'.format(name)}
            ret['result'] = None
        else:
            if os.mkfifo(name, int(str(mode).lstrip('0'), 8)) is None:
                ret['changes'] = {'new': 'Fifo pipe {0} created.'.format(name)}
                ret['result'] = True
    except OSError as exc:
        #be happy it is already there
        if exc.errno != errno.EEXIST:
            raise
        else:
            ret['comment'] = 'File {0} exists and cannot be overwritten'.format(name)
    #quick pass at verifying the permissions of the newly created fifo
    check_perms(name,
                None,
                user,
                group,
                int('{0}'.format(mode)) if mode else None)
    return ret


def mknod(name,
          ntype,
          major=0,
          minor=0,
          user=None,
          group=None,
          mode='0600'):
    '''
    .. versionadded:: 0.17.0

    Create a block device, character device, or fifo pipe.
    Identical to the gnu mknod.

    CLI Examples:

    .. code-block:: bash

        salt '*' file.mknod /dev/chr c 180 31
        salt '*' file.mknod /dev/blk b 8 999
        salt '*' file.nknod /dev/fifo p
    '''
    ret = False
    makedirs_(name, user, group)
    if ntype == 'c':
        ret = mknod_chrdev(name, major, minor, user, group, mode)
    elif ntype == 'b':
        ret = mknod_blkdev(name, major, minor, user, group, mode)
    elif ntype == 'p':
        ret = mknod_fifo(name, user, group, mode)
    else:
        raise SaltInvocationError(
            'Node type unavailable: {0!r}. Available node types are '
            'character (\'c\'), block (\'b\'), and pipe (\'p\').'.format(ntype)
        )
    return ret


def list_backups(path, limit=None):
    '''
    .. versionadded:: 0.17.0

    Lists the previous versions of a file backed up using Salt's :doc:`file
    state backup </ref/states/backup_mode>` system.

    path
        The path on the minion to check for backups
    limit
        Limit the number of results to the most recent N backups

    CLI Example:

    .. code-block:: bash

        salt '*' file.list_backups /foo/bar/baz.txt
    '''
    path = os.path.expanduser(path)

    try:
        limit = int(limit)
    except TypeError:
        pass
    except ValueError:
        log.error('file.list_backups: \'limit\' value must be numeric')
        limit = None

    bkroot = _get_bkroot()
    parent_dir, basename = os.path.split(path)
    if salt.utils.is_windows():
        # ':' is an illegal filesystem path character on Windows
        src_dir = parent_dir.replace(':', '_')
    else:
        src_dir = parent_dir[1:]
    # Figure out full path of location of backup file in minion cache
    bkdir = os.path.join(bkroot, src_dir)

    if not os.path.isdir(bkdir):
        return {}

    files = {}
    for fn in [x for x in os.listdir(bkdir)
               if os.path.isfile(os.path.join(bkdir, x))]:
        if salt.utils.is_windows():
            # ':' is an illegal filesystem path character on Windows
            strpfmt = '{0}_%a_%b_%d_%H-%M-%S_%f_%Y'.format(basename)
        else:
            strpfmt = '{0}_%a_%b_%d_%H:%M:%S_%f_%Y'.format(basename)
        try:
            timestamp = datetime.datetime.strptime(fn, strpfmt)
        except ValueError:
            # File didn't match the strp format string, so it's not a backup
            # for this file. Move on to the next one.
            continue
        if salt.utils.is_windows():
            str_format = '%a %b %d %Y %H-%M-%S.%f'
        else:
            str_format = '%a %b %d %Y %H:%M:%S.%f'
        files.setdefault(timestamp, {})['Backup Time'] = \
            timestamp.strftime(str_format)
        location = os.path.join(bkdir, fn)
        files[timestamp]['Size'] = os.stat(location).st_size
        files[timestamp]['Location'] = location

    return dict(list(zip(
        list(range(len(files))),
        [files[x] for x in sorted(files, reverse=True)[:limit]]
    )))

list_backup = list_backups


def list_backups_dir(path, limit=None):
    '''
    Lists the previous versions of a directory backed up using Salt's :doc:`file
    state backup </ref/states/backup_mode>` system.

    path
        The directory on the minion to check for backups
    limit
        Limit the number of results to the most recent N backups

    CLI Example:

    .. code-block:: bash

        salt '*' file.list_backups_dir /foo/bar/baz/
    '''
    path = os.path.expanduser(path)

    try:
        limit = int(limit)
    except TypeError:
        pass
    except ValueError:
        log.error('file.list_backups_dir: \'limit\' value must be numeric')
        limit = None

    bkroot = _get_bkroot()
    parent_dir, basename = os.path.split(path)
    # Figure out full path of location of backup folder in minion cache
    bkdir = os.path.join(bkroot, parent_dir[1:])

    if not os.path.isdir(bkdir):
        return {}

    files = {}
    f = dict([(i, len(list(n))) for i, n in itertools.groupby([x.split("_")[0] for x in sorted(os.listdir(bkdir))])])
    ff = os.listdir(bkdir)
    for i, n in f.items():
        ssfile = {}
        for x in sorted(ff):
            basename = x.split('_')[0]
            if i == basename:
                strpfmt = '{0}_%a_%b_%d_%H:%M:%S_%f_%Y'.format(basename)
                try:
                    timestamp = datetime.datetime.strptime(x, strpfmt)
                except ValueError:
                    # Folder didn't match the strp format string, so it's not a backup
                    # for this folder. Move on to the next one.
                    continue
                ssfile.setdefault(timestamp, {})['Backup Time'] = \
                    timestamp.strftime('%a %b %d %Y %H:%M:%S.%f')
                location = os.path.join(bkdir, x)
                ssfile[timestamp]['Size'] = os.stat(location).st_size
                ssfile[timestamp]['Location'] = location

        sfiles = dict(list(zip(list(range(n)), [ssfile[x] for x in sorted(ssfile, reverse=True)[:limit]])))
        sefiles = {i: sfiles}
        files.update(sefiles)
    return files


def restore_backup(path, backup_id):
    '''
    .. versionadded:: 0.17.0

    Restore a previous version of a file that was backed up using Salt's
    :doc:`file state backup </ref/states/backup_mode>` system.

    path
        The path on the minion to check for backups
    backup_id
        The numeric id for the backup you wish to restore, as found using
        :mod:`file.list_backups <salt.modules.file.list_backups>`

    CLI Example:

    .. code-block:: bash

        salt '*' file.restore_backup /foo/bar/baz.txt 0
    '''
    path = os.path.expanduser(path)

    # Note: This only supports minion backups, so this function will need to be
    # modified if/when master backups are implemented.
    ret = {'result': False,
           'comment': 'Invalid backup_id \'{0}\''.format(backup_id)}
    try:
        if len(str(backup_id)) == len(str(int(backup_id))):
            backup = list_backups(path)[int(backup_id)]
        else:
            return ret
    except ValueError:
        return ret
    except KeyError:
        ret['comment'] = 'backup_id \'{0}\' does not exist for ' \
                         '{1}'.format(backup_id, path)
        return ret

    salt.utils.backup_minion(path, _get_bkroot())
    try:
        shutil.copyfile(backup['Location'], path)
    except IOError as exc:
        ret['comment'] = \
            'Unable to restore {0} to {1}: ' \
            '{2}'.format(backup['Location'], path, exc)
        return ret
    else:
        ret['result'] = True
        ret['comment'] = 'Successfully restored {0} to ' \
                         '{1}'.format(backup['Location'], path)

    # Try to set proper ownership
    if not salt.utils.is_windows():
        try:
            fstat = os.stat(path)
        except (OSError, IOError):
            ret['comment'] += ', but was unable to set ownership'
        else:
            os.chown(path, fstat.st_uid, fstat.st_gid)

    return ret


def delete_backup(path, backup_id):
    '''
    .. versionadded:: 0.17.0

    Delete a previous version of a file that was backed up using Salt's
    :doc:`file state backup </ref/states/backup_mode>` system.

    path
        The path on the minion to check for backups
    backup_id
        The numeric id for the backup you wish to delete, as found using
        :mod:`file.list_backups <salt.modules.file.list_backups>`

    CLI Example:

    .. code-block:: bash

        salt '*' file.restore_backup /foo/bar/baz.txt 0
    '''
    path = os.path.expanduser(path)

    ret = {'result': False,
           'comment': 'Invalid backup_id \'{0}\''.format(backup_id)}
    try:
        if len(str(backup_id)) == len(str(int(backup_id))):
            backup = list_backups(path)[int(backup_id)]
        else:
            return ret
    except ValueError:
        return ret
    except KeyError:
        ret['comment'] = 'backup_id \'{0}\' does not exist for ' \
                         '{1}'.format(backup_id, path)
        return ret

    try:
        os.remove(backup['Location'])
    except IOError as exc:
        ret['comment'] = 'Unable to remove {0}: {1}'.format(backup['Location'],
                                                            exc)
    else:
        ret['result'] = True
        ret['comment'] = 'Successfully removed {0}'.format(backup['Location'])

    return ret

remove_backup = delete_backup


def grep(path,
         pattern,
         *args):
    '''
    Grep for a string in the specified file

    .. note::
        This function's return value is slated for refinement in future
        versions of Salt

    path
        A file path
    pattern
        A string. For example:
        ``test``
        ``a[0-5]``
    args
        grep options. For example:
        ``" -v"``
        ``" -i -B2"``

    CLI Example:

    .. code-block:: bash

        salt '*' file.grep /etc/passwd nobody
        salt '*' file.grep /etc/sysconfig/network-scripts/ifcfg-eth0 ipaddr " -i"
        salt '*' file.grep /etc/sysconfig/network-scripts/ifcfg-eth0 ipaddr " -i -B2"
        salt '*' file.grep "/etc/sysconfig/network-scripts/*" ipaddr " -i -l"
    '''
    path = os.path.expanduser(path)

    if args:
        options = ' '.join(args)
    else:
        options = ''
    cmd = (
        r'''grep  {options} {pattern} {path}'''
        .format(
            options=options,
            pattern=pattern,
            path=path,
        )
    )

    try:
        ret = __salt__['cmd.run_all'](cmd)
    except (IOError, OSError) as exc:
        raise CommandExecutionError(exc.strerror)

    return ret


def open_files(by_pid=False):
    '''
    Return a list of all physical open files on the system.

    CLI Examples:

    .. code-block:: bash

        salt '*' file.open_files
        salt '*' file.open_files by_pid=True
    '''
    # First we collect valid PIDs
    pids = {}
    procfs = os.listdir('/proc/')
    for pfile in procfs:
        try:
            pids[int(pfile)] = []
        except ValueError:
            # Not a valid PID, move on
            pass

    # Then we look at the open files for each PID
    files = {}
    for pid in pids:
        ppath = '/proc/{0}'.format(pid)
        try:
            tids = os.listdir('{0}/task'.format(ppath))
        except OSError:
            continue

        # Collect the names of all of the file descriptors
        fd_ = []

        #try:
        #    fd_.append(os.path.realpath('{0}/task/{1}exe'.format(ppath, tid)))
        #except:
        #    pass

        for fpath in os.listdir('{0}/fd'.format(ppath)):
            fd_.append('{0}/fd/{1}'.format(ppath, fpath))

        for tid in tids:
            try:
                fd_.append(
                    os.path.realpath('{0}/task/{1}/exe'.format(ppath, tid))
                )
            except OSError:
                continue

            for tpath in os.listdir('{0}/task/{1}/fd'.format(ppath, tid)):
                fd_.append('{0}/task/{1}/fd/{2}'.format(ppath, tid, tpath))

        fd_ = sorted(set(fd_))

        # Loop through file descriptors and return useful data for each file
        for fdpath in fd_:
            # Sometimes PIDs and TIDs disappear before we can query them
            try:
                name = os.path.realpath(fdpath)
                # Running stat on the file cuts out all of the sockets and
                # deleted files from the list
                os.stat(name)
            except OSError:
                continue

            if name not in files:
                files[name] = [pid]
            else:
                # We still want to know which PIDs are using each file
                files[name].append(pid)
                files[name] = sorted(set(files[name]))

            pids[pid].append(name)
            pids[pid] = sorted(set(pids[pid]))

    if by_pid:
        return pids
    return files


def pardir():
    '''
    Return the relative parent directory path symbol for underlying OS

    .. versionadded:: 2014.7.0

    This can be useful when constructing Salt Formulas.

    .. code-block:: yaml

        {% set pardir = salt['file.pardir']() %}
        {% set final_path = salt['file.join']('subdir', pardir, 'confdir') %}

    CLI Example:

    .. code-block:: bash

        salt '*' file.pardir
    '''
    return os.path.pardir


def join(*args):
    '''
    Return a normalized file system path for the underlying OS

    .. versionadded:: 2014.7.0

    This can be useful at the CLI but is frequently useful when scripting
    combining path variables:

    .. code-block:: yaml

        {% set www_root = '/var' %}
        {% set app_dir = 'myapp' %}

        myapp_config:
          file:
            - managed
            - name: {{ salt['file.join'](www_root, app_dir, 'config.yaml') }}

    CLI Example:

    .. code-block:: bash

        salt '*' file.join '/' 'usr' 'local' 'bin'
    '''
    return os.path.join(*args)


def move(src, dst):
    '''
    Move a file or directory

    CLI Example:

    .. code-block:: bash

        salt '*' file.move /path/to/src /path/to/dst
    '''
    src = os.path.expanduser(src)
    dst = os.path.expanduser(dst)

    if not os.path.isabs(src):
        raise SaltInvocationError('Source path must be absolute.')

    if not os.path.isabs(dst):
        raise SaltInvocationError('Destination path must be absolute.')

    ret = {
        'result': True,
        'comment': "'{0}' moved to '{1}'".format(src, dst),
    }

    try:
        shutil.move(src, dst)
    except (OSError, IOError) as exc:
        raise CommandExecutionError(
            "Unable to move '{0}' to '{1}': {2}".format(src, dst, exc)
        )

    return ret


def diskusage(path):
    '''
    Recursively calculate disk usage of path and return it
    in bytes

    CLI Example:

    .. code-block:: bash

        salt '*' file.diskusage /path/to/check
    '''

    total_size = 0
    seen = set()
    if os.path.isfile(path):
        stat_structure = os.stat(path)
        ret = stat_structure.st_size
        return ret

    for dirpath, dirnames, filenames in os.walk(path):
        for f in filenames:
            fp = os.path.join(dirpath, f)

            try:
                stat_structure = os.stat(fp)
            except OSError:
                continue

            if stat_structure.st_ino in seen:
                continue

            seen.add(stat_structure.st_ino)

            total_size += stat_structure.st_size

    ret = total_size
    return ret<|MERGE_RESOLUTION|>--- conflicted
+++ resolved
@@ -1105,11 +1105,6 @@
         Default is ``False``
     prepend_if_not_found
         .. versionadded:: 2014.7.0
-<<<<<<< HEAD
-=======
-    :param prepend_if_not_found: If pattern is not found and set to ``True``
-        then, the content will be prepended to the file.
->>>>>>> f69575b6
 
         If pattern is not found and set to ``True``
         then, the content will be appended to the file.
