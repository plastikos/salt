--- conflicted
+++ resolved
@@ -134,14 +134,9 @@
         salt 'minion-id' system.set_computer_name 'DavesComputer'
     '''
     cmd = ('wmic computersystem where name="%COMPUTERNAME%"'
-<<<<<<< HEAD
-           ' call rename name="{0}"')
+           ' call rename name="{0}"'.format(name))
     log.debug('Attempting to change computer name. Cmd is: {0}'.format(cmd))
-    ret = __salt__['cmd.run'](cmd.format(name))
-=======
-           ' call rename name="{0}"'.format(name))
     ret = __salt__['cmd.run'](cmd, python_shell=True)
->>>>>>> daf782d2
     if 'ReturnValue = 0;' in ret:
         ret = {'Computer Name': {'Current': get_computer_name()}}
         pending = get_pending_computer_name()
