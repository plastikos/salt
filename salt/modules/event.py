# -*- coding: utf-8 -*-
'''
Use the :ref:`Salt Event System <events>` to fire events from the
master to the minion and vice-versa.
'''

# Import Python libs
from __future__ import absolute_import, print_function, unicode_literals
import collections
import logging
import os
import sys
import traceback

# Import salt libs
import salt.crypt
import salt.utils.event
import salt.utils.zeromq
import salt.payload
import salt.transport.client
from salt.ext import six

__proxyenabled__ = ['*']
log = logging.getLogger(__name__)


def _dict_subset(keys, master_dict):
    '''
    Return a dictionary of only the subset of keys/values specified in keys
    '''
    return dict([(k, v) for k, v in six.iteritems(master_dict) if k in keys])


def fire_master(data, tag, preload=None, timeout=60):
    '''
    Fire an event off up to the master server

    CLI Example:

    .. code-block:: bash

        salt '*' event.fire_master '{"data":"my event data"}' 'tag'
    '''
    if (__opts__.get('local', None) or __opts__.get('file_client', None) == 'local') and not __opts__.get('use_master_when_local', False):
        #  We can't send an event if we're in masterless mode
        log.warning('Local mode detected. Event with tag %s will NOT be sent.', tag)
        return False

    if preload or __opts__.get('__cli') == 'salt-call':
        # If preload is specified, we must send a raw event (this is
        # slower because it has to independently authenticate)
        if 'master_uri' not in __opts__:
            __opts__['master_uri'] = 'tcp://{ip}:{port}'.format(
                    ip=salt.utils.zeromq.ip_bracket(__opts__['interface']),
                    port=__opts__.get('ret_port', '4506')  # TODO, no fallback
                    )
        masters = list()
        ret = None
        if 'master_uri_list' in __opts__:
            for master_uri in __opts__['master_uri_list']:
                masters.append(master_uri)
        else:
            masters.append(__opts__['master_uri'])
        auth = salt.crypt.SAuth(__opts__)
        load = {'id': __opts__['id'],
                'tag': tag,
                'data': data,
                'tok': auth.gen_token(b'salt'),
                'cmd': '_minion_event'}

        if isinstance(preload, dict):
            load.update(preload)

        for master in masters:
            channel = salt.transport.client.ReqChannel.factory(__opts__, master_uri=master)
            try:
                channel.send(load, timeout=timeout)
                # channel.send was successful.
                # Ensure ret is True.
                ret = True
            except Exception:
                # only set a False ret if it hasn't been sent atleast once
                if ret is None:
                    ret = False
            finally:
                channel.close()
        return ret
    else:
        # Usually, we can send the event via the minion, which is faster
        # because it is already authenticated
        try:
            me = salt.utils.event.MinionEvent(__opts__, listen=False, keep_loop=True)
            return me.fire_event({'data': data, 'tag': tag, 'events': None, 'pretag': None}, 'fire_master')
        except Exception:
            exc_type, exc_value, exc_traceback = sys.exc_info()
            lines = traceback.format_exception(exc_type, exc_value, exc_traceback)
            log.debug(lines)
            return False


def fire(data, tag, timeout=None):
    '''
    Fire an event on the local minion event bus. Data must be formed as a dict.

    CLI Example:

    .. code-block:: bash

        salt '*' event.fire '{"data":"my event data"}' 'tag'
    '''
    if timeout is None:
        timeout = 60000
    else:
        timeout = timeout * 1000
    try:
<<<<<<< HEAD
        event = salt.utils.event.get_event(__opts__.get('__role', 'minion'),
                                           sock_dir=__opts__['sock_dir'],
                                           transport=__opts__['transport'],
                                           opts=__opts__,
                                           keep_loop=True,
                                           listen=False)

        return event.fire_event(data, tag, timeout=timeout)
=======
        with salt.utils.event.get_event('minion',  # was __opts__['id']
                                           sock_dir=__opts__['sock_dir'],
                                           transport=__opts__['transport'],
                                           opts=__opts__,
                                           listen=False) as event:
            return event.fire_event(data, tag)
>>>>>>> 16b51a22
    except Exception:
        exc_type, exc_value, exc_traceback = sys.exc_info()
        lines = traceback.format_exception(exc_type, exc_value, exc_traceback)
        log.debug(lines)
        return False


def send(tag,
        data=None,
        preload=None,
        with_env=False,
        with_grains=False,
        with_pillar=False,
        with_env_opts=False,
        timeout=60,
        **kwargs):
    '''
    Send an event to the Salt Master

    .. versionadded:: 2014.7.0

    :param tag: A tag to give the event.
        Use slashes to create a namespace for related events. E.g.,
        ``myco/build/buildserver1/start``, ``myco/build/buildserver1/success``,
        ``myco/build/buildserver1/failure``.

    :param data: A dictionary of data to send in the event.
        This is free-form. Send any data points that are needed for whoever is
        consuming the event. Arguments on the CLI are interpreted as YAML so
        complex data structures are possible.

    :param with_env: Include environment variables from the current shell
        environment in the event data as ``environ``.. This is a short-hand for
        working with systems that seed the environment with relevant data such
        as Jenkins.
    :type with_env: Specify ``True`` to include all environment variables, or
        specify a list of strings of variable names to include.

    :param with_grains: Include grains from the current minion in the event
        data as ``grains``.
    :type with_grains: Specify ``True`` to include all grains, or specify a
        list of strings of grain names to include.

    :param with_pillar: Include Pillar values from the current minion in the
        event data as ``pillar``. Remember Pillar data is often sensitive data
        so be careful. This is useful for passing ephemeral Pillar values
        through an event. Such as passing the ``pillar={}`` kwarg in
        :py:func:`state.sls <salt.modules.state.sls>` from the Master, through
        an event on the Minion, then back to the Master.
    :type with_pillar: Specify ``True`` to include all Pillar values, or
        specify a list of strings of Pillar keys to include. It is a
        best-practice to only specify a relevant subset of Pillar data.

    :param with_env_opts: Include ``saltenv`` and ``pillarenv`` set on minion
        at the moment when event is send into event data.
    :type with_env_opts: Specify ``True`` to include ``saltenv`` and
        ``pillarenv`` values or ``False`` to omit them.

    :param timeout: maximum duration to wait to connect to Salt's
        IPCMessageServer in seconds. Defaults to 60s

    :param kwargs: Any additional keyword arguments passed to this function
        will be interpreted as key-value pairs and included in the event data.
        This provides a convenient alternative to YAML for simple values.

    CLI Example:

    .. code-block:: bash

        salt-call event.send myco/mytag foo=Foo bar=Bar
        salt-call event.send 'myco/mytag' '{foo: Foo, bar: Bar}'

    A convenient way to allow Jenkins to execute ``salt-call`` is via sudo. The
    following rule in sudoers will allow the ``jenkins`` user to run only the
    following command.

    ``/etc/sudoers`` (allow preserving the environment):

    .. code-block:: text

        jenkins ALL=(ALL) NOPASSWD:SETENV: /usr/bin/salt-call event.send*

    Call Jenkins via sudo (preserve the environment):

    .. code-block:: bash

        sudo -E salt-call event.send myco/jenkins/build/success with_env='[BUILD_ID, BUILD_URL, GIT_BRANCH, GIT_COMMIT]'

    '''
    data_dict = {}

    if with_env:
        if isinstance(with_env, list):
            data_dict['environ'] = _dict_subset(with_env, dict(os.environ))
        else:
            data_dict['environ'] = dict(os.environ)

    if with_grains:
        if isinstance(with_grains, list):
            data_dict['grains'] = _dict_subset(with_grains, __grains__)
        else:
            data_dict['grains'] = __grains__

    if with_pillar:
        if isinstance(with_pillar, list):
            data_dict['pillar'] = _dict_subset(with_pillar, __pillar__)
        else:
            data_dict['pillar'] = __pillar__

    if with_env_opts:
        data_dict['saltenv'] = __opts__.get('saltenv', 'base')
        data_dict['pillarenv'] = __opts__.get('pillarenv')

    if kwargs:
        data_dict.update(kwargs)

    # Allow values in the ``data`` arg to override any of the above values.
    if isinstance(data, collections.Mapping):
        data_dict.update(data)

    if __opts__.get('local') or __opts__.get('file_client') == 'local' or __opts__.get('master_type') == 'disable':
        return fire(data_dict, tag, timeout=timeout)
    else:
        return fire_master(data_dict, tag, preload=preload, timeout=timeout)<|MERGE_RESOLUTION|>--- conflicted
+++ resolved
@@ -113,23 +113,13 @@
     else:
         timeout = timeout * 1000
     try:
-<<<<<<< HEAD
-        event = salt.utils.event.get_event(__opts__.get('__role', 'minion'),
-                                           sock_dir=__opts__['sock_dir'],
-                                           transport=__opts__['transport'],
-                                           opts=__opts__,
-                                           keep_loop=True,
-                                           listen=False)
-
+        with salt.utils.event.get_event(__opts__.get('__role', 'minion'),
+                                        sock_dir=__opts__['sock_dir'],
+                                        transport=__opts__['transport'],
+                                        opts=__opts__,
+                                        keep_loop=True,
+                                        listen=False) as event:
         return event.fire_event(data, tag, timeout=timeout)
-=======
-        with salt.utils.event.get_event('minion',  # was __opts__['id']
-                                           sock_dir=__opts__['sock_dir'],
-                                           transport=__opts__['transport'],
-                                           opts=__opts__,
-                                           listen=False) as event:
-            return event.fire_event(data, tag)
->>>>>>> 16b51a22
     except Exception:
         exc_type, exc_value, exc_traceback = sys.exc_info()
         lines = traceback.format_exception(exc_type, exc_value, exc_traceback)
