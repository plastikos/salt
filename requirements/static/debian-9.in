# This is a compilation of requirements installed on salt-jenkins git.salt state run
<<<<<<< HEAD
ansible; python_version < '3.0'
=======
>>>>>>> a510edf3
apache-libcloud==2.0.0
boto3
boto>=2.46.0
cffi
cherrypy==17.3.0
<<<<<<< HEAD
clustershell
=======
>>>>>>> a510edf3
croniter>=0.3.0,!=0.3.22
dnspython
docker
futures>=2.0; python_version < '3.0'
GitPython
jsonschema<=2.6.0
junos-eznc
jxmlease
keyring==5.7.1
kubernetes<4.0
mock>=2.0.0; python_version < '3.6'
more-itertools==5.0.0
moto
msgpack-python >= 0.4.2, != 0.5.5
paramiko==2.1.2
psutil
paramiko==2.1.2
<<<<<<< HEAD
# Let's install cryptodome instead of pycrupto because of it's ourstanding security issues
=======
# Let's install cryptodome instead of pycrypto because of pycrypto's outstanding security issues
>>>>>>> a510edf3
# PyCrypto, if pulled, will be removed from the generated static requirements
pycryptodome
pyinotify
pylxd>=2.2.5
pyopenssl
python-etcd>0.4.2
python-gnupg
pyvmomi
requests
rfc3987
salttesting==2017.6.1
setproctitle
strict_rfc3339
supervisor==3.3.5; python_version < '3'
timelib
tornado<5.0
virtualenv<|MERGE_RESOLUTION|>--- conflicted
+++ resolved
@@ -1,17 +1,11 @@
 # This is a compilation of requirements installed on salt-jenkins git.salt state run
-<<<<<<< HEAD
 ansible; python_version < '3.0'
-=======
->>>>>>> a510edf3
 apache-libcloud==2.0.0
 boto3
 boto>=2.46.0
 cffi
 cherrypy==17.3.0
-<<<<<<< HEAD
 clustershell
-=======
->>>>>>> a510edf3
 croniter>=0.3.0,!=0.3.22
 dnspython
 docker
@@ -29,11 +23,7 @@
 paramiko==2.1.2
 psutil
 paramiko==2.1.2
-<<<<<<< HEAD
-# Let's install cryptodome instead of pycrupto because of it's ourstanding security issues
-=======
 # Let's install cryptodome instead of pycrypto because of pycrypto's outstanding security issues
->>>>>>> a510edf3
 # PyCrypto, if pulled, will be removed from the generated static requirements
 pycryptodome
 pyinotify
