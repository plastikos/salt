!define PRODUCT_NAME "Salt Minion"
!define PRODUCT_VERSION "{{ salt_version }}"
!define PRODUCT_PUBLISHER "SaltStack, Inc"
!define PRODUCT_WEB_SITE "http://saltstack.org"
!define PRODUCT_DIR_REGKEY "Software\Microsoft\Windows\CurrentVersion\App Paths\salt-minion.exe"
!define PRODUCT_UNINST_KEY "Software\Microsoft\Windows\CurrentVersion\Uninstall\${PRODUCT_NAME}"
!define PRODUCT_UNINST_ROOT_KEY "HKLM"

; MUI 1.67 compatible ------
!include "MUI.nsh"

!include "nsDialogs.nsh"
!include "LogicLib.nsh"
!include "FileFunc.nsh"
!include "x64.nsh"

!if "$%PROCESSOR_ARCHITECTURE%" == "AMD64"
  !define CPUARCH "AMD64"
!else if "$%PROCESSOR_ARCHITEW6432%" == "AMD64"
  !define CPUARCH "AMD64"
!else
  !define CPUARCH "x86"
!endif

Var Dialog
Var Label
Var MasterHost
Var MasterHost_State
Var MinionName
Var MinionName_State

; MUI Settings
!define MUI_ABORTWARNING
!define MUI_ICON "salt.ico"
!define MUI_UNICON "salt.ico"

; Welcome page
!insertmacro MUI_PAGE_WELCOME
; License page
!insertmacro MUI_PAGE_LICENSE "LICENSE.txt"
; Directory page
#!insertmacro MUI_PAGE_DIRECTORY
Page custom nsDialogsPage nsDialogsPageLeave
; Instfiles page
!insertmacro MUI_PAGE_INSTFILES
; Finish page
!define MUI_FINISHPAGE_RUN "sc"
!define MUI_FINISHPAGE_RUN_PARAMETERS "start salt-minion"
!insertmacro MUI_PAGE_FINISH

; Uninstaller pages
!insertmacro MUI_UNPAGE_INSTFILES

; Language files
!insertmacro MUI_LANGUAGE "English"

; MUI end ------

Function nsDialogsPage
  nsDialogs::Create 1018
  Pop $Dialog

  ${If} $Dialog == error
    Abort
  ${EndIf}

  ${NSD_CreateLabel} 0 0 100% 12u "Master IP or Hostname:"
  Pop $Label

  ${NSD_CreateText} 0 13u 100% 12u $MasterHost_State
  Pop $MasterHost

  ${NSD_CreateLabel} 0 30u 100% 12u "Minion Name:"
  Pop $Label

  ${NSD_CreateText} 0 43u 100% 12u $MinionName_State
  Pop $MinionName

  nsDialogs::Show

FunctionEnd

Function nsDialogsPageLeave

  ${NSD_GetText} $MasterHost $MasterHost_State
  #MessageBox MB_OK "Master Hostname is:$\n$\n$MasterHost_State"
  ${NSD_GetText} $MinionName $MinionName_State
  #MessageBox MB_OK "Minion name is:$\n$\n$MinionName_State"

FunctionEnd

Function updateMinionConfig

  ClearErrors
  FileOpen $0 "$INSTDIR\conf\minion" "r"                     ; open target file for reading
  GetTempFileName $R0                           ; get new temp file name
  FileOpen $1 $R0 "w"                            ; open temp file for writing
  loop:
     FileRead $0 $2                              ; read line from target file
     IfErrors done
     ${If} $MasterHost_State != ""
     ${AndIf} $MasterHost_State != "salt"                                ; check if end of file reached
       StrCmp $2 "#master: salt$\r$\n" 0 +2      ; compare line with search string with CR/LF
          StrCpy $2 "master: $MasterHost_State$\r$\n"    ; change line
       StrCmp $2 "#master: salt" 0 +2            ; compare line with search string without CR/LF (at the end of the file)
          StrCpy $2 "master: $MasterHost_State"          ; change line
     ${EndIf}
     ${If} $MinionName_State != ""
     ${AndIf} $MinionName_State != "hostname"
       StrCmp $2 "#id:$\r$\n" 0 +2      ; compare line with search string with CR/LF
          StrCpy $2 "id: $MinionName_State$\r$\n"    ; change line
       StrCmp $2 "#id:" 0 +2            ; compare line with search string without CR/LF (at the end of the file)
          StrCpy $2 "id: $MinionName_State"          ; change line
     ${EndIf}
     FileWrite $1 $2                             ; write changed or unchanged line to temp file
     Goto loop

  done:
     FileClose $0                                ; close target file
     FileClose $1                                ; close temp file
     Delete "$INSTDIR\conf\minion"                           ; delete target file
     CopyFiles /SILENT $R0 "$INSTDIR\conf\minion"            ; copy temp file to target file
     Delete $R0

FunctionEnd

Function MsiQueryProductState

  !define INSTALLSTATE_DEFAULT "5"
  Var /GLOBAL NeedVcRedist                       ; used as a return value

  Pop $R0
  StrCpy $NeedVcRedist "False"
  System::Call "msi::MsiQueryProductStateA(t '$R0') i.r0"
  StrCmp $0 ${INSTALLSTATE_DEFAULT} +2 0
  StrCpy $NeedVcRedist "True"

FunctionEnd

Name "${PRODUCT_NAME} ${PRODUCT_VERSION}"
OutFile "Salt-Minion-${PRODUCT_VERSION}-${CPUARCH}-Setup.exe"
InstallDir "c:\salt"
InstallDirRegKey HKLM "${PRODUCT_DIR_REGKEY}" ""
ShowInstDetails show
ShowUnInstDetails show

; Check and install Visual C++ 2008 SP1 MFC Security Update redist packages
; See http://blogs.msdn.com/b/astebner/archive/2009/01/29/9384143.aspx for more info
Section -Prerequisites

;  !define VC_REDIST_X64_GUID "{5FCE6D76-F5DC-37AB-B2B8-22AB8CEDB1D4}"
;  !define VC_REDIST_X86_GUID "{9BE518E6-ECC6-35A9-88E4-87755C07200F}"
;  !define VC_REDIST_X64_URI "http://download.microsoft.com/download/5/D/8/5D8C65CB-C849-4025-8E95-C3966CAFD8AE/vcredist_x64.exe"
;  !define VC_REDIST_X86_URI "http://download.microsoft.com/download/5/D/8/5D8C65CB-C849-4025-8E95-C3966CAFD8AE/vcredist_x86.exe"

;  Var /GLOBAL VcRedistGuid
;  Var /GLOBAL VcRedistUri
;  ${If} ${RunningX64}
;    StrCpy $VcRedistGuid ${VC_REDIST_X64_GUID}
;    StrCpy $VcRedistUri  ${VC_REDIST_X64_URI}
;  ${Else}
;    StrCpy $VcRedistGuid ${VC_REDIST_X86_GUID}
;    StrCpy $VcRedistUri  ${VC_REDIST_X86_URI}
;  ${EndIf}

;  Push $VcRedistGuid
<<<<<<< HEAD
<<<<<<< HEAD
  Call MsiQueryProductState
=======
;  Call MsiQueryProductState
>>>>>>> upstream/2014.7
=======
  Call MsiQueryProductState
>>>>>>> af01dc7c
;  ${If} $NeedVcRedist == "True"
;    NSISdl::download /TIMEOUT=30000 $VcRedistUri $TEMP\vcredist.exe
;    Pop $R0
;    StrCmp $R0 "success" +2
;      MessageBox MB_OK "VC redist package download failed: $R0" /SD IDOK    ; just report, do not break installation
;    Execwait '"$TEMP\vcredist.exe" /q'
;  ${EndIf}

SectionEnd

Section "MainSection" SEC01

  ExecWait "net stop salt-minion" ;stopping service before upgrading
  Sleep 3000
  SetOutPath "$INSTDIR\"
  SetOverwrite try
  CreateDirectory $INSTDIR\conf\pki\minion
  File /r "..\buildenv\"
  Exec 'icacls c:\salt /inheritance:r /grant:r "BUILTIN\Administrators":(OI)(CI)F /grant:r "NT AUTHORITY\SYSTEM":(OI)(CI)F'

SectionEnd

Section -Post
  WriteUninstaller "$INSTDIR\uninst.exe"
  WriteRegStr HKLM "${PRODUCT_DIR_REGKEY}" "" "$INSTDIR\bin\Scripts\salt-minion.exe"
  WriteRegStr ${PRODUCT_UNINST_ROOT_KEY} "${PRODUCT_UNINST_KEY}" "DisplayName" "$(^Name)"
  WriteRegStr ${PRODUCT_UNINST_ROOT_KEY} "${PRODUCT_UNINST_KEY}" "UninstallString" "$INSTDIR\uninst.exe"
  WriteRegStr ${PRODUCT_UNINST_ROOT_KEY} "${PRODUCT_UNINST_KEY}" "DisplayIcon" "$INSTDIR\salt.ico"
  WriteRegStr ${PRODUCT_UNINST_ROOT_KEY} "${PRODUCT_UNINST_KEY}" "DisplayVersion" "${PRODUCT_VERSION}"
  WriteRegStr ${PRODUCT_UNINST_ROOT_KEY} "${PRODUCT_UNINST_KEY}" "URLInfoAbout" "${PRODUCT_WEB_SITE}"
  WriteRegStr ${PRODUCT_UNINST_ROOT_KEY} "${PRODUCT_UNINST_KEY}" "Publisher" "${PRODUCT_PUBLISHER}"
  WriteRegStr HKLM "SYSTEM\CurrentControlSet\services\salt-minion" "DependOnService" "nsi"
  Call updateMinionConfig
SectionEnd

Function .onInstSuccess
  Exec "nssm.exe install salt-minion $INSTDIR\bin\python.exe $INSTDIR\bin\Scripts\salt-minion -c $INSTDIR\conf -l quiet"
  RMDir /R "$INSTDIR\var\cache\salt" ; removing cache from old version
  ExecWait "net start salt-minion"
FunctionEnd

Function un.onUninstSuccess
  HideWindow
  MessageBox MB_ICONINFORMATION|MB_OK "$(^Name) was successfully removed from your computer." /SD IDOK
FunctionEnd

Function un.onInit
  MessageBox MB_ICONQUESTION|MB_YESNO|MB_DEFBUTTON2 "Are you sure you want to completely remove $(^Name) and all of its components?" /SD IDYES IDYES +2
  Abort
FunctionEnd

Function .onInit
  Push $R0
  Push $R1
  Push $R2
  ${GetParameters} $R0
  ${GetOptions} $R0 "/master=" $R1
  ${GetOptions} $R0 "/minion-name=" $R2
  ${If} $R1 == ""
    StrCpy $MasterHost_State "salt"
  ${Else}
    StrCpy $MasterHost_State $R1
  ${EndIf}
  ${If} $R2 == ""
    StrCpy $MinionName_State "hostname"
  ${Else}
    StrCpy $MinionName_State $R2
  ${EndIf}
  Pop $R2
  Pop $R1
  Pop $R0
FunctionEnd

Section Uninstall
  ExecWait "net stop salt-minion"
  ExecWait "sc delete salt-minion"
  Delete "$INSTDIR\uninst.exe"
  Delete "$INSTDIR\nssm.exe"
  Delete "$INSTDIR\salt*"
  Delete "$INSTDIR\bin"

  #Delete "$SMPROGRAMS\Salt Minion\Uninstall.lnk"
  #RMDir /r "$SMPROGRAMS\Salt Minion"
  ${If} $INSTDIR != 'Program Files'
  ${AndIf} $INSTDIR != 'Program Files (x86)'
    RMDir /r "$INSTDIR"
  ${EndIf}


  DeleteRegKey ${PRODUCT_UNINST_ROOT_KEY} "${PRODUCT_UNINST_KEY}"
  DeleteRegKey HKLM "${PRODUCT_DIR_REGKEY}"
  SetAutoClose true
SectionEnd<|MERGE_RESOLUTION|>--- conflicted
+++ resolved
@@ -164,15 +164,7 @@
 ;  ${EndIf}
 
 ;  Push $VcRedistGuid
-<<<<<<< HEAD
-<<<<<<< HEAD
   Call MsiQueryProductState
-=======
-;  Call MsiQueryProductState
->>>>>>> upstream/2014.7
-=======
-  Call MsiQueryProductState
->>>>>>> af01dc7c
 ;  ${If} $NeedVcRedist == "True"
 ;    NSISdl::download /TIMEOUT=30000 $VcRedistUri $TEMP\vcredist.exe
 ;    Pop $R0
