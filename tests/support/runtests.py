# -*- coding: utf-8 -*-
'''
    :codeauthor: Pedro Algarvio (pedro@algarvio.me)

    .. _runtime_vars:

    Runtime Variables
    -----------------

    :command:`salt-runtests` provides a variable, :py:attr:`RUNTIME_VARS` which has some common paths defined at
    startup:

    .. autoattribute:: tests.support.runtests.RUNTIME_VARS
        :annotation:

        :TMP: Tests suite temporary directory
        :TMP_CONF_DIR: Configuration directory from where the daemons that :command:`salt-runtests` starts get their
                       configuration files.
        :TMP_CONF_MASTER_INCLUDES: Salt Master configuration files includes directory. See
                                   :salt_conf_master:`default_include`.
        :TMP_CONF_MINION_INCLUDES: Salt Minion configuration files includes directory. Seei
                                   :salt_conf_minion:`include`.
        :TMP_CONF_CLOUD_INCLUDES: Salt cloud configuration files includes directory. The same as the salt master and
                                  minion includes configuration, though under a different directory name.
        :TMP_CONF_CLOUD_PROFILE_INCLUDES: Salt cloud profiles configuration files includes directory. Same as above.
        :TMP_CONF_CLOUD_PROVIDER_INCLUDES: Salt cloud providers configuration files includes directory. Same as above.
        :TMP_SCRIPT_DIR: Temporary scripts directory from where the Salt CLI tools will be called when running tests.
        :TMP_SALT_INTEGRATION_FILES: Temporary directory from where Salt's test suite integration files are copied to.
        :TMP_BASEENV_STATE_TREE: Salt master's **base** environment state tree directory
        :TMP_PRODENV_STATE_TREE: Salt master's **production** environment state tree directory
        :TMP_BASEENV_PILLAR_TREE: Salt master's **base** environment pillar tree directory
        :TMP_PRODENV_PILLAR_TREE: Salt master's **production** environment pillar tree directory


    Use it on your test case in case of need. As simple as:

    .. code-block:: python

        import os
        from tests.support.runtests import RUNTIME_VARS

        # Path to the testing minion configuration file
        minion_config_path = os.path.join(RUNTIME_VARS.TMP_CONF_DIR, 'minion')

    .. _`pytest`: http://pytest.org
    .. _`nose`: https://nose.readthedocs.org
    '''

# Import Python modules
from __future__ import absolute_import, print_function
import os
import shutil
import logging
import multiprocessing

import salt.utils.json
import salt.utils.path

# Import tests support libs
import tests.support.paths as paths
import tests.support.helpers

# Import 3rd-party libs
from salt.ext import six
try:
    import coverage  # pylint: disable=import-error
    HAS_COVERAGE = True
except ImportError:
    HAS_COVERAGE = False

try:
    import multiprocessing.util
    # Force forked multiprocessing processes to be measured as well

    def multiprocessing_stop(coverage_object):
        '''
        Save the multiprocessing process coverage object
        '''
        coverage_object.stop()
        coverage_object.save()

    def multiprocessing_start(obj):
        coverage_options = salt.utils.json.loads(os.environ.get('SALT_RUNTESTS_COVERAGE_OPTIONS', '{}'))
        if not coverage_options:
            return

        if coverage_options.get('data_suffix', False) is False:
            return

        coverage_object = coverage.coverage(**coverage_options)
        coverage_object.start()

        multiprocessing.util.Finalize(
            None,
            multiprocessing_stop,
            args=(coverage_object,),
            exitpriority=1000
        )

    if HAS_COVERAGE:
        multiprocessing.util.register_after_fork(
            multiprocessing_start,
            multiprocessing_start
        )
except ImportError:
    pass


RUNNING_TESTS_USER = tests.support.helpers.this_user()


log = logging.getLogger(__name__)


class RootsDict(dict):
    def merge(self, data):
        for key, values in six.iteritems(data):
            if key not in self:
                self[key] = values
                continue
            for value in values:
                if value not in self[key]:
                    self[key].append(value)
        return self

    def to_dict(self):
        return dict(self)


def recursive_copytree(source, destination, overwrite=False):
    for root, dirs, files in os.walk(source):
        for item in dirs:
            src_path = os.path.join(root, item)
            dst_path = os.path.join(destination, src_path.replace(source, '').lstrip(os.sep))
            if not os.path.exists(dst_path):
                log.debug('Creating directory: %s', dst_path)
                os.makedirs(dst_path)
        for item in files:
            src_path = os.path.join(root, item)
            dst_path = os.path.join(destination, src_path.replace(source, '').lstrip(os.sep))
            if os.path.exists(dst_path) and not overwrite:
                if os.stat(src_path).st_mtime > os.stat(dst_path).st_mtime:
                    log.debug('Copying %s to %s', src_path, dst_path)
                    shutil.copy2(src_path, dst_path)
            else:
                if not os.path.isdir(os.path.dirname(dst_path)):
                    log.debug('Creating directory: %s', os.path.dirname(dst_path))
                    os.makedirs(os.path.dirname(dst_path))
                log.debug('Copying %s to %s', src_path, dst_path)
                shutil.copy2(src_path, dst_path)


class RuntimeVars(object):

    __self_attributes__ = ('_vars', '_locked', 'lock')

    def __init__(self, **kwargs):
        self._vars = kwargs
        self._locked = False

    def lock(self):
        # Late import
        from salt.utils.immutabletypes import freeze
        frozen_vars = freeze(self._vars.copy())
        self._vars = frozen_vars
        self._locked = True

    def __iter__(self):
        for name, value in six.iteritems(self._vars):
            yield name, value

    def __getattribute__(self, name):
        if name in object.__getattribute__(self, '_vars'):
            return object.__getattribute__(self, '_vars')[name]
        return object.__getattribute__(self, name)

    def __setattr__(self, name, value):
        if getattr(self, '_locked', False) is True:
            raise RuntimeError(
                'After {0} is locked, no additional data can be added to it'.format(
                    self.__class__.__name__
                )
            )
        if name in object.__getattribute__(self, '__self_attributes__'):
            object.__setattr__(self, name, value)
            return
        self._vars[name] = value


# <---- Helper Methods -----------------------------------------------------------------------------------------------


# ----- Global Variables -------------------------------------------------------------------------------------------->
XML_OUTPUT_DIR = os.environ.get('SALT_XML_TEST_REPORTS_DIR', os.path.join(paths.TMP, 'xml-test-reports'))
# <---- Global Variables ---------------------------------------------------------------------------------------------


# ----- Tests Runtime Variables ------------------------------------------------------------------------------------->

RUNTIME_VARS = RuntimeVars(
    TMP=paths.TMP,
    SYS_TMP_DIR=paths.SYS_TMP_DIR,
    FILES=paths.FILES,
    CONF_DIR=paths.CONF_DIR,
    PILLAR_DIR=paths.PILLAR_DIR,
    ENGINES_DIR=paths.ENGINES_DIR,
    LOG_HANDLERS_DIR=paths.LOG_HANDLERS_DIR,
    TMP_ROOT_DIR=paths.TMP_ROOT_DIR,
    TMP_CONF_DIR=paths.TMP_CONF_DIR,
    TMP_CONF_MASTER_INCLUDES=os.path.join(paths.TMP_CONF_DIR, 'master.d'),
    TMP_CONF_MINION_INCLUDES=os.path.join(paths.TMP_CONF_DIR, 'minion.d'),
    TMP_CONF_PROXY_INCLUDES=os.path.join(paths.TMP_CONF_DIR, 'proxy.d'),
    TMP_CONF_CLOUD_INCLUDES=os.path.join(paths.TMP_CONF_DIR, 'cloud.conf.d'),
    TMP_CONF_CLOUD_PROFILE_INCLUDES=os.path.join(paths.TMP_CONF_DIR, 'cloud.profiles.d'),
    TMP_CONF_CLOUD_PROVIDER_INCLUDES=os.path.join(paths.TMP_CONF_DIR, 'cloud.providers.d'),
    TMP_SUB_MINION_CONF_DIR=paths.TMP_SUB_MINION_CONF_DIR,
    TMP_SYNDIC_MASTER_CONF_DIR=paths.TMP_SYNDIC_MASTER_CONF_DIR,
    TMP_SYNDIC_MINION_CONF_DIR=paths.TMP_SYNDIC_MINION_CONF_DIR,
    TMP_SCRIPT_DIR=paths.TMP_SCRIPT_DIR,
    TMP_STATE_TREE=paths.TMP_STATE_TREE,
    TMP_PILLAR_TREE=paths.TMP_PILLAR_TREE,
    TMP_PRODENV_STATE_TREE=paths.TMP_PRODENV_STATE_TREE,
    RUNNING_TESTS_USER=RUNNING_TESTS_USER,
    RUNTIME_CONFIGS={},
<<<<<<< HEAD
    CODE_DIR=paths.CODE_DIR,
    BASE_FILES=paths.BASE_FILES,
    PROD_FILES=paths.PROD_FILES,
    TESTS_DIR=paths.TESTS_DIR,
    PYTEST_SESSION=False
=======
    SHELL_TRUE_PATH=salt.utils.path.which('true'),
    SHELL_FALSE_PATH=salt.utils.path.which('false'),
>>>>>>> 4cdacb4c
)
# <---- Tests Runtime Variables --------------------------------------------------------------------------------------<|MERGE_RESOLUTION|>--- conflicted
+++ resolved
@@ -222,15 +222,12 @@
     TMP_PRODENV_STATE_TREE=paths.TMP_PRODENV_STATE_TREE,
     RUNNING_TESTS_USER=RUNNING_TESTS_USER,
     RUNTIME_CONFIGS={},
-<<<<<<< HEAD
     CODE_DIR=paths.CODE_DIR,
     BASE_FILES=paths.BASE_FILES,
     PROD_FILES=paths.PROD_FILES,
     TESTS_DIR=paths.TESTS_DIR,
-    PYTEST_SESSION=False
-=======
+    PYTEST_SESSION=False,
     SHELL_TRUE_PATH=salt.utils.path.which('true'),
     SHELL_FALSE_PATH=salt.utils.path.which('false'),
->>>>>>> 4cdacb4c
 )
 # <---- Tests Runtime Variables --------------------------------------------------------------------------------------