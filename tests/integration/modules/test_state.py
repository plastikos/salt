--- conflicted
+++ resolved
@@ -2012,12 +2012,11 @@
         if os.path.isfile(state_file):
             os.remove(state_file)
 
-<<<<<<< HEAD
         # remove testfile added in issue-30161.sls state file
         state_file = os.path.join(TMP, 'test.txt')
         if os.path.isfile(state_file):
             os.remove(state_file)
-=======
+
     def test_state_sls_integer_name(self):
         '''
         This tests the case where the state file is named
@@ -2032,5 +2031,4 @@
         self.assertIn(state_id, state_run)
         self.assertEqual(state_run[state_id]['comment'],
                          'Success!')
-        self.assertTrue(state_run[state_id]['result'])
->>>>>>> 6978ce5d
+        self.assertTrue(state_run[state_id]['result'])