--- conflicted
+++ resolved
@@ -178,298 +178,6 @@
                 log.exception(exc)
 
 
-<<<<<<< HEAD
-=======
-class ScriptPathMixin(object):
-
-    def get_script_path(self, script_name):
-        '''
-        Return the path to a testing runtime script
-        '''
-        if not os.path.isdir(TMP_SCRIPT_DIR):
-            os.makedirs(TMP_SCRIPT_DIR)
-
-        script_path = os.path.join(TMP_SCRIPT_DIR,
-                                   'cli_{0}.py'.format(script_name.replace('-', '_')))
-
-        if not os.path.isfile(script_path):
-            log.info('Generating {0}'.format(script_path))
-
-            # Late import
-            import salt.utils
-
-            with salt.utils.fopen(script_path, 'w') as sfh:
-                script_template = SCRIPT_TEMPLATES.get(script_name, None)
-                if script_template is None:
-                    script_template = SCRIPT_TEMPLATES.get('common', None)
-                if script_template is None:
-                    raise RuntimeError(
-                        '{0} does not know how to handle the {1} script'.format(
-                            self.__class__.__name__,
-                            script_name
-                        )
-                    )
-                sfh.write(
-                    '#!{0}\n\n'.format(sys.executable) +
-                    'import sys\n' +
-                    'CODE_DIR="{0}"\n'.format(CODE_DIR) +
-                    'if CODE_DIR not in sys.path:\n' +
-                    '    sys.path.insert(0, CODE_DIR)\n\n' +
-                    '\n'.join(script_template).format(script_name.replace('salt-', ''))
-                )
-            fst = os.stat(script_path)
-            os.chmod(script_path, fst.st_mode | stat.S_IEXEC)
-
-        log.info('Returning script path %r', script_path)
-        return script_path
-
-
-class SaltScriptBase(ScriptPathMixin):
-    '''
-    Base class for Salt CLI scripts
-    '''
-
-    cli_script_name = None
-
-    def __init__(self,
-                 config,
-                 config_dir,
-                 bin_dir_path,
-                 io_loop=None):
-        self.config = config
-        self.config_dir = config_dir
-        self.bin_dir_path = bin_dir_path
-        self._io_loop = io_loop
-
-    @property
-    def io_loop(self):
-        '''
-        Return an IOLoop
-        '''
-        if self._io_loop is None:
-            self._io_loop = ioloop.IOLoop.current()
-        return self._io_loop
-
-    def get_script_args(self):  # pylint: disable=no-self-use
-        '''
-        Returns any additional arguments to pass to the CLI script
-        '''
-        return []
-
-
-class SaltDaemonScriptBase(SaltScriptBase, ShellTestCase):
-    '''
-    Base class for Salt Daemon CLI scripts
-    '''
-
-    def __init__(self, *args, **kwargs):
-        super(SaltDaemonScriptBase, self).__init__(*args, **kwargs)
-        self._running = multiprocessing.Event()
-        self._connectable = multiprocessing.Event()
-        self._process = None
-
-    def is_alive(self):
-        '''
-        Returns true if the process is alive
-        '''
-        return self._running.is_set()
-
-    def get_check_ports(self):  # pylint: disable=no-self-use
-        '''
-        Return a list of ports to check against to ensure the daemon is running
-        '''
-        return []
-
-    def start(self):
-        '''
-        Start the daemon subprocess
-        '''
-        self._process = salt.utils.process.SignalHandlingMultiprocessingProcess(
-            target=self._start, args=(self._running,))
-        self._process.start()
-        self._running.set()
-        return True
-
-    def _start(self, running_event):
-        '''
-        The actual, coroutine aware, start method
-        '''
-        log.info('Starting %s %s DAEMON', self.display_name, self.__class__.__name__)
-        proc_args = [
-            self.get_script_path(self.cli_script_name),
-            '-c',
-            self.config_dir,
-        ] + self.get_script_args()
-        if salt.utils.is_windows():
-            # Windows need the python executable to come first
-            proc_args.insert(0, sys.executable)
-        log.info('Running \'%s\' from %s...', ' '.join(proc_args), self.__class__.__name__)
-
-        try:
-            terminal = NonBlockingPopen(proc_args, cwd=CODE_DIR)
-
-            while running_event.is_set() and terminal.poll() is None:
-                # We're not actually interested in processing the output, just consume it
-                if terminal.stdout is not None:
-                    terminal.recv()
-                if terminal.stderr is not None:
-                    terminal.recv_err()
-                time.sleep(0.125)
-        except (SystemExit, KeyboardInterrupt):
-            pass
-
-        terminate_process_pid(terminal.pid)
-        terminal.communicate()
-
-    def terminate(self):
-        '''
-        Terminate the started daemon
-        '''
-        log.info('Terminating %s %s DAEMON', self.display_name, self.__class__.__name__)
-        self._running.clear()
-        self._connectable.clear()
-        time.sleep(0.0125)
-        terminate_process_pid(self._process.pid)
-        self._process.join()
-        log.info('%s %s DAEMON terminated', self.display_name, self.__class__.__name__)
-
-    def wait_until_running(self, timeout=None):
-        '''
-        Blocking call to wait for the daemon to start listening
-        '''
-        if self._connectable.is_set():
-            return True
-        try:
-            return self.io_loop.run_sync(self._wait_until_running, timeout=timeout)
-        except ioloop.TimeoutError:
-            return False
-
-    @gen.coroutine
-    def _wait_until_running(self):
-        '''
-        The actual, coroutine aware, call to wait for the daemon to start listening
-        '''
-        check_ports = self.get_check_ports()
-        log.debug(
-            '%s is checking the following ports to assure running status: %s',
-            self.__class__.__name__,
-            check_ports
-        )
-        while self._running.is_set():
-            if not check_ports:
-                self._connectable.set()
-                break
-            for port in set(check_ports):
-                if isinstance(port, int):
-                    log.trace('Checking connectable status on port: %s', port)
-                    sock = socket.socket(socket.AF_INET, socket.SOCK_STREAM)
-                    conn = sock.connect_ex(('localhost', port))
-                    if conn == 0:
-                        log.debug('Port %s is connectable!', port)
-                        check_ports.remove(port)
-                        try:
-                            sock.shutdown(socket.SHUT_RDWR)
-                            sock.close()
-                        except socket.error as exc:
-                            if not sys.platform.startswith('darwin'):
-                                raise
-                            try:
-                                if exc.errno != errno.ENOTCONN:
-                                    raise
-                            except AttributeError:
-                                # This is not macOS !?
-                                pass
-                    del sock
-                elif isinstance(port, str):
-                    joined = self.run_run('manage.joined', config_dir=self.config_dir)
-                    joined = [x.lstrip('- ') for x in joined]
-                    if port in joined:
-                        check_ports.remove(port)
-            yield gen.sleep(0.125)
-        # A final sleep to allow the ioloop to do other things
-        yield gen.sleep(0.125)
-        log.info('All ports checked. %s running!', self.cli_script_name)
-        raise gen.Return(self._connectable.is_set())
-
-
-class SaltMinion(SaltDaemonScriptBase):
-    '''
-    Class which runs the salt-minion daemon
-    '''
-
-    cli_script_name = 'salt-minion'
-
-    def get_script_args(self):
-        script_args = ['-l', 'quiet']
-        if salt.utils.is_windows() is False:
-            script_args.append('--disable-keepalive')
-        return script_args
-
-    def get_check_ports(self):
-        if salt.utils.is_windows():
-            return set([self.config['tcp_pub_port'],
-                        self.config['tcp_pull_port']])
-        else:
-            return set([self.config['id']])
-
-
-class SaltProxy(SaltDaemonScriptBase):
-    '''
-    Class which runs the salt-proxy daemon
-    '''
-
-    cli_script_name = 'salt-proxy'
-
-    def get_script_args(self):
-        #script_args = ['-l', 'debug', '--proxyid', 'testproxy']
-        script_args = ['-l', 'quiet', '--proxyid', 'testproxy']
-        if salt.utils.is_windows() is False:
-            script_args.append('--disable-keepalive')
-        return script_args
-
-    def get_check_ports(self):
-        if salt.utils.is_windows():
-            return set([self.config['tcp_pub_port'],
-                        self.config['tcp_pull_port']])
-        else:
-            return set([self.config['id']])
-
-
-class SaltMaster(SaltDaemonScriptBase):
-    '''
-    Class which runs the salt-master daemon
-    '''
-
-    cli_script_name = 'salt-master'
-
-    def get_check_ports(self):
-        #return set([self.config['runtests_conn_check_port']])
-        return set([self.config['ret_port'],
-                    self.config['publish_port']])
-        # Disabled along with Pytest config until fixed.
-#                    self.config['runtests_conn_check_port']])
-
-    def get_script_args(self):
-        #return ['-l', 'debug']
-        return ['-l', 'quiet']
-
-
-class SaltSyndic(SaltDaemonScriptBase):
-    '''
-    Class which runs the salt-syndic daemon
-    '''
-
-    cli_script_name = 'salt-syndic'
-
-    def get_script_args(self):
-        #return ['-l', 'debug']
-        return ['-l', 'quiet']
-
-    def get_check_ports(self):
-        return set()
-
-
->>>>>>> 1ba95684
 class TestDaemon(object):
     '''
     Set up the master and minion daemons, and run related cases
@@ -609,30 +317,7 @@
             )
             sys.stdout.flush()
 
-<<<<<<< HEAD
         try:
-=======
-        self.master_process = SaltMaster(self.master_opts, TMP_CONF_DIR, SCRIPT_DIR)
-        self.master_process.display_name = 'salt-master'
-        self.minion_process = SaltMinion(self.minion_opts, TMP_CONF_DIR, SCRIPT_DIR)
-        self.minion_process.display_name = 'salt-minion'
-        self.sub_minion_process = SaltMinion(self.sub_minion_opts, TMP_SUB_MINION_CONF_DIR, SCRIPT_DIR)
-        self.sub_minion_process.display_name = 'sub salt-minion'
-        self.smaster_process = SaltMaster(self.syndic_master_opts, TMP_SYNDIC_MASTER_CONF_DIR, SCRIPT_DIR)
-        self.smaster_process.display_name = 'syndic salt-master'
-        self.syndic_process = SaltSyndic(self.syndic_opts, TMP_SYNDIC_MINION_CONF_DIR, SCRIPT_DIR)
-        self.syndic_process.display_name = 'salt-syndic'
-        processes_to_start = [self.master_process, self.minion_process, self.sub_minion_process,
-                        self.smaster_process, self.syndic_process]
-
-        if self.parser.options.proxy or (getattr(self.parser.options, 'name', False)
-                                         and any(['proxy' in item
-                                             for item in self.parser.options.name])):
-            self.proxy_process = SaltProxy(self.proxy_opts, TMP_CONF_DIR, SCRIPT_DIR)
-            self.proxy_process.display_name = 'salt-proxy'
-            processes_to_start.append(self.proxy_process)
-        for process in processes_to_start:
->>>>>>> 1ba95684
             sys.stdout.write(
                 ' * {LIGHT_YELLOW}Starting salt-minion ... {ENDC}'.format(**self.colors)
             )
@@ -1140,7 +825,6 @@
             syndic_opts[optname] = optname_path
             syndic_master_opts[optname] = optname_path
 
-<<<<<<< HEAD
         master_opts['runtests_conn_check_port'] = get_unused_localhost_port()
         minion_opts['runtests_conn_check_port'] = get_unused_localhost_port()
         sub_minion_opts['runtests_conn_check_port'] = get_unused_localhost_port()
@@ -1157,22 +841,14 @@
 
             conf['engines_dirs'].insert(0, ENGINES_DIR)
 
-=======
-        for conf in (master_opts, minion_opts, sub_minion_opts, syndic_opts, syndic_master_opts, proxy_opts):
->>>>>>> 1ba95684
             if 'log_handlers_dirs' not in conf:
                 conf['log_handlers_dirs'] = []
             conf['log_handlers_dirs'].insert(0, LOG_HANDLERS_DIR)
             conf['runtests_log_port'] = SALT_LOG_PORT
 
         # ----- Transcribe Configuration ---------------------------------------------------------------------------->
-<<<<<<< HEAD
         for entry in os.listdir(RUNTIME_VARS.CONF_DIR):
             if entry in ('master', 'minion', 'sub_minion', 'syndic', 'syndic_master'):
-=======
-        for entry in os.listdir(CONF_DIR):
-            if entry in ('master', 'minion', 'sub_minion', 'syndic', 'syndic_master', 'proxy'):
->>>>>>> 1ba95684
                 # These have runtime computed values and will be handled
                 # differently
                 continue
@@ -1213,14 +889,8 @@
         # <---- Transcribe Configuration -----------------------------------------------------------------------------
 
         # ----- Verify Environment ---------------------------------------------------------------------------------->
-<<<<<<< HEAD
         master_opts = salt.config.master_config(os.path.join(RUNTIME_VARS.TMP_CONF_DIR, 'master'))
         minion_opts = salt.config.minion_config(os.path.join(RUNTIME_VARS.TMP_CONF_DIR, 'minion'))
-=======
-        master_opts = salt.config.master_config(os.path.join(TMP_CONF_DIR, 'master'))
-        minion_opts = salt.config.minion_config(os.path.join(TMP_CONF_DIR, 'minion'))
-        proxy_opts = salt.config.proxy_config(os.path.join(TMP_CONF_DIR, 'proxy'))
->>>>>>> 1ba95684
         syndic_opts = salt.config.syndic_config(
             os.path.join(RUNTIME_VARS.TMP_SYNDIC_MINION_CONF_DIR, 'master'),
             os.path.join(RUNTIME_VARS.TMP_SYNDIC_MINION_CONF_DIR, 'minion'),
@@ -1228,20 +898,11 @@
         sub_minion_opts = salt.config.minion_config(os.path.join(RUNTIME_VARS.TMP_SUB_MINION_CONF_DIR, 'minion'))
         syndic_master_opts = salt.config.master_config(os.path.join(RUNTIME_VARS.TMP_SYNDIC_MASTER_CONF_DIR, 'master'))
 
-<<<<<<< HEAD
         RUNTIME_VARS.RUNTIME_CONFIGS['master'] = freeze(master_opts)
         RUNTIME_VARS.RUNTIME_CONFIGS['minion'] = freeze(minion_opts)
         RUNTIME_VARS.RUNTIME_CONFIGS['syndic'] = freeze(syndic_opts)
         RUNTIME_VARS.RUNTIME_CONFIGS['sub_minion'] = freeze(sub_minion_opts)
         RUNTIME_VARS.RUNTIME_CONFIGS['syndic_master'] = freeze(syndic_master_opts)
-=======
-        RUNTIME_CONFIGS['master'] = freeze(master_opts)
-        RUNTIME_CONFIGS['minion'] = freeze(minion_opts)
-        RUNTIME_CONFIGS['syndic'] = freeze(syndic_opts)
-        RUNTIME_CONFIGS['sub_minion'] = freeze(sub_minion_opts)
-        RUNTIME_CONFIGS['syndic_master'] = freeze(syndic_master_opts)
-        RUNTIME_CONFIGS['proxy'] = freeze(proxy_opts)
->>>>>>> 1ba95684
 
         verify_env([os.path.join(master_opts['pki_dir'], 'minions'),
                     os.path.join(master_opts['pki_dir'], 'minions_pre'),
