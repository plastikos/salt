# -*- coding: utf-8 -*-

<<<<<<< HEAD
# TODO: Update skipped tests to expect dictionary results from the execution
#       module functions.
=======
# Import Python Libs
from distutils.version import LooseVersion  # pylint: disable=no-name-in-module
import pkg_resources
from pkg_resources import DistributionNotFound
>>>>>>> 5411ebb3

# Import Python libs
from __future__ import absolute_import
from distutils.version import LooseVersion  # pylint: disable=import-error,no-name-in-module

# Import Salt Testing libs
from salttesting.unit import skipIf, TestCase
from salttesting.mock import NO_MOCK, NO_MOCK_REASON, patch
from salttesting.helpers import ensure_in_syspath

ensure_in_syspath('../../')

# Import Salt libs
import salt.config
import salt.loader
from salt.modules import boto_vpc
from salt.exceptions import SaltInvocationError, CommandExecutionError
from salt.modules.boto_vpc import _maybe_set_name_tag, _maybe_set_tags

# Import 3rd-party libs
import salt.ext.six as six
# pylint: disable=import-error,no-name-in-module
try:
    import boto
    from boto.exception import BotoServerError
    HAS_BOTO = True
except ImportError:
    HAS_BOTO = False

try:
    import moto
    from moto import mock_ec2
    HAS_MOTO = True
except ImportError:
    HAS_MOTO = False

    def mock_ec2(self):
        '''
        if the mock_ec2 function is not available due to import failure
        this replaces the decorated function with stub_function.
        Allows boto_vpc unit tests to use the @mock_ec2 decorator
        without a "NameError: name 'mock_ec2' is not defined" error.
        '''

        def stub_function(self):
            pass

        return stub_function
# pylint: enable=import-error,no-name-in-module

# the boto_vpc module relies on the connect_to_region() method
# which was added in boto 2.8.0
# https://github.com/boto/boto/commit/33ac26b416fbb48a60602542b4ce15dcc7029f12
required_boto_version = '2.8.0'
required_moto_version = '0.3.7'

region = 'us-east-1'
access_key = 'GKTADJGHEIQSXMKKRBJ08H'
secret_key = 'askdjghsdfjkghWupUjasdflkdfklgjsdfjajkghs'
conn_parameters = {'region': region, 'key': access_key, 'keyid': secret_key, 'profile': {}}
cidr_block = '10.0.0.0/24'
dhcp_options_parameters = {'domain_name': 'example.com', 'domain_name_servers': ['1.2.3.4'], 'ntp_servers': ['5.6.7.8'],
                           'netbios_name_servers': ['10.0.0.1'], 'netbios_node_type': 2}
network_acl_entry_parameters = ('fake', 100, -1, 'allow', cidr_block)
dhcp_options_parameters.update(conn_parameters)

opts = salt.config.DEFAULT_MINION_OPTS
utils = salt.loader.utils(opts, whitelist=['boto'])
mods = salt.loader.minion_mods(opts)

boto_vpc.__utils__ = utils
boto_vpc.__salt__ = {}
boto_vpc.__init__(opts)


def _has_required_boto():
    '''
    Returns True/False boolean depending on if Boto is installed and correct
    version.
    '''
    if not HAS_BOTO:
        return False
    elif LooseVersion(boto.__version__) < LooseVersion(required_boto_version):
        return False
    else:
        return True


def _get_moto_version():
    '''
    Returns the moto version
    '''
    try:
        return LooseVersion(moto.__version__)
    except AttributeError:
        try:
            return LooseVersion(pkg_resources.get_distribution('moto').version)
        except DistributionNotFound:
            return False


def _has_required_moto():
    '''
    Returns True/False boolean depending on if Moto is installed and correct
    version.
    '''
    if not HAS_MOTO:
        return False
    else:
        if _get_moto_version() < LooseVersion(required_moto_version):
            return False
        return True


class BotoVpcTestCaseBase(TestCase):
    def setUp(self):
        boto_vpc.__context__ = {}


class BotoVpcTestCaseMixin(object):
    conn = None

    def _create_vpc(self, name=None, tags=None):
        '''
        Helper function to create a test vpc
        '''
        if not self.conn:
            self.conn = boto.vpc.connect_to_region(region)

        vpc = self.conn.create_vpc(cidr_block)

        _maybe_set_name_tag(name, vpc)
        _maybe_set_tags(tags, vpc)
        return vpc

    def _create_subnet(self, vpc_id, cidr_block='10.0.0.0/25', name=None, tags=None, availability_zone=None):
        '''
        Helper function to create a test subnet
        '''
        if not self.conn:
            self.conn = boto.vpc.connect_to_region(region)

        subnet = self.conn.create_subnet(vpc_id, cidr_block, availability_zone=availability_zone)
        _maybe_set_name_tag(name, subnet)
        _maybe_set_tags(tags, subnet)
        return subnet

    def _create_internet_gateway(self, vpc_id, name=None, tags=None):
        '''
        Helper function to create a test internet gateway
        '''
        if not self.conn:
            self.conn = boto.vpc.connect_to_region(region)

        igw = self.conn.create_internet_gateway(vpc_id)
        _maybe_set_name_tag(name, igw)
        _maybe_set_tags(tags, igw)
        return igw

    def _create_customer_gateway(self, vpc_id, name=None, tags=None):
        '''
        Helper function to create a test customer gateway
        '''
        if not self.conn:
            self.conn = boto.vpc.connect_to_region(region)

        gw = self.conn.create_customer_gateway(vpc_id)
        _maybe_set_name_tag(name, gw)
        _maybe_set_tags(tags, gw)
        return gw

    def _create_dhcp_options(self, domain_name='example.com', domain_name_servers=None, ntp_servers=None,
                             netbios_name_servers=None, netbios_node_type=2):
        '''
        Helper function to create test dchp options
        '''
        if not netbios_name_servers:
            netbios_name_servers = ['10.0.0.1']
        if not ntp_servers:
            ntp_servers = ['5.6.7.8']
        if not domain_name_servers:
            domain_name_servers = ['1.2.3.4']

        if not self.conn:
            self.conn = boto.vpc.connect_to_region(region)

        return self.conn.create_dhcp_options(domain_name=domain_name, domain_name_servers=domain_name_servers,
                                             ntp_servers=ntp_servers, netbios_name_servers=netbios_name_servers,
                                             netbios_node_type=netbios_node_type)

    def _create_network_acl(self, vpc_id):
        '''
        Helper function to create test network acl
        '''
        if not self.conn:
            self.conn = boto.vpc.connect_to_region(region)

        return self.conn.create_network_acl(vpc_id)

    def _create_network_acl_entry(self, network_acl_id, rule_number, protocol, rule_action, cidr_block, egress=None,
                                  icmp_code=None, icmp_type=None, port_range_from=None, port_range_to=None):
        '''
        Helper function to create test network acl entry
        '''
        if not self.conn:
            self.conn = boto.vpc.connect_to_region(region)

        return self.conn.create_network_acl_entry(network_acl_id, rule_number, protocol, rule_action,
                                                  cidr_block,
                                                  egress=egress,
                                                  icmp_code=icmp_code, icmp_type=icmp_type,
                                                  port_range_from=port_range_from, port_range_to=port_range_to)

    def _create_route_table(self, vpc_id, name=None, tags=None):
        '''
        Helper function to create a test route table
        '''
        if not self.conn:
            self.conn = boto.vpc.connect_to_region(region)

        rtbl = self.conn.create_route_table(vpc_id)
        _maybe_set_name_tag(name, rtbl)
        _maybe_set_tags(tags, rtbl)
        return rtbl


@skipIf(NO_MOCK, NO_MOCK_REASON)
@skipIf(HAS_BOTO is False, 'The boto module must be installed.')
@skipIf(HAS_MOTO is False, 'The moto module must be installed.')
@skipIf(_has_required_boto() is False, 'The boto module must be greater than'
                                       ' or equal to version {0}'
        .format(required_boto_version))
@skipIf(_has_required_moto() is False, 'The moto version must be >= to version {0}'.format(required_moto_version))
class BotoVpcTestCase(BotoVpcTestCaseBase, BotoVpcTestCaseMixin):
    '''
    TestCase for salt.modules.boto_vpc module
    '''

    @mock_ec2
    def test_that_when_checking_if_a_vpc_exists_by_id_and_a_vpc_exists_the_vpc_exists_method_returns_true(self):
        '''
        Tests checking vpc existence via id when the vpc already exists
        '''
        vpc = self._create_vpc()

        vpc_exists_result = boto_vpc.exists(vpc_id=vpc.id, **conn_parameters)

        self.assertTrue(vpc_exists_result['exists'])

    @mock_ec2
    def test_that_when_checking_if_a_vpc_exists_by_id_and_a_vpc_does_not_exist_the_vpc_exists_method_returns_false(
            self):
        '''
        Tests checking vpc existence via id when the vpc does not exist
        '''
        self._create_vpc()  # Created to ensure that the filters are applied correctly

        vpc_exists_result = boto_vpc.exists(vpc_id='fake', **conn_parameters)

        self.assertFalse(vpc_exists_result['exists'])

    @mock_ec2
    def test_that_when_checking_if_a_vpc_exists_by_name_and_a_vpc_exists_the_vpc_exists_method_returns_true(self):
        '''
        Tests checking vpc existence via name when vpc exists
        '''
        self._create_vpc(name='test')

        vpc_exists_result = boto_vpc.exists(name='test', **conn_parameters)

        self.assertTrue(vpc_exists_result['exists'])

    @mock_ec2
    def test_that_when_checking_if_a_vpc_exists_by_name_and_a_vpc_does_not_exist_the_vpc_exists_method_returns_false(
            self):
        '''
        Tests checking vpc existence via name when vpc does not exist
        '''
        self._create_vpc()  # Created to ensure that the filters are applied correctly

        vpc_exists_result = boto_vpc.exists(name='test', **conn_parameters)

        self.assertFalse(vpc_exists_result['exists'])

    @mock_ec2
    def test_that_when_checking_if_a_vpc_exists_by_tags_and_a_vpc_exists_the_vpc_exists_method_returns_true(self):
        '''
        Tests checking vpc existence via tag when vpc exists
        '''
        self._create_vpc(tags={'test': 'testvalue'})

        vpc_exists_result = boto_vpc.exists(tags={'test': 'testvalue'}, **conn_parameters)

        self.assertTrue(vpc_exists_result['exists'])

    @mock_ec2
    def test_that_when_checking_if_a_vpc_exists_by_tags_and_a_vpc_does_not_exist_the_vpc_exists_method_returns_false(
            self):
        '''
        Tests checking vpc existence via tag when vpc does not exist
        '''
        self._create_vpc()  # Created to ensure that the filters are applied correctly

        vpc_exists_result = boto_vpc.exists(tags={'test': 'testvalue'}, **conn_parameters)

        self.assertFalse(vpc_exists_result['exists'])

    @mock_ec2
    def test_that_when_checking_if_a_vpc_exists_by_cidr_and_a_vpc_exists_the_vpc_exists_method_returns_true(self):
        '''
        Tests checking vpc existence via cidr when vpc exists
        '''
        self._create_vpc()

        vpc_exists_result = boto_vpc.exists(cidr=u'10.0.0.0/24', **conn_parameters)

        self.assertTrue(vpc_exists_result['exists'])

    @mock_ec2
    def test_that_when_checking_if_a_vpc_exists_by_cidr_and_a_vpc_does_not_exist_the_vpc_exists_method_returns_false(
            self):
        '''
        Tests checking vpc existence via cidr when vpc does not exist
        '''
        self._create_vpc()  # Created to ensure that the filters are applied correctly

        vpc_exists_result = boto_vpc.exists(cidr=u'10.10.10.10/24', **conn_parameters)

        self.assertFalse(vpc_exists_result['exists'])

    @mock_ec2
    @skipIf(True, 'Disabled pending https://github.com/spulec/moto/issues/493')
    def test_that_when_checking_if_a_vpc_exists_but_providing_no_filters_the_vpc_exists_method_raises_a_salt_invocation_error(self):
        '''
        Tests checking vpc existence when no filters are provided
        '''
        with self.assertRaisesRegexp(SaltInvocationError, 'At least one of the following '
                                                          'must be provided: vpc_id, vpc_name, '
                                                          'cidr or tags.'):
            boto_vpc.exists(**conn_parameters)

    @mock_ec2
    def test_get_vpc_id_method_when_filtering_by_name(self):
        '''
        Tests getting vpc id when filtering by name
        '''
        vpc = self._create_vpc(name='test')

        get_id_result = boto_vpc.get_id(name='test', **conn_parameters)

        self.assertEqual(vpc.id, get_id_result['id'])

    @mock_ec2
    def test_get_vpc_id_method_when_filtering_by_invalid_name(self):
        '''
        Tests getting vpc id when filtering by invalid name
        '''
        self._create_vpc(name='test')

        get_id_result = boto_vpc.get_id(name='test_fake', **conn_parameters)

        self.assertEqual(get_id_result['id'], None)

    @mock_ec2
    def test_get_vpc_id_method_when_filtering_by_cidr(self):
        '''
        Tests getting vpc id when filtering by cidr
        '''
        vpc = self._create_vpc()

        get_id_result = boto_vpc.get_id(cidr=u'10.0.0.0/24', **conn_parameters)

        self.assertEqual(vpc.id, get_id_result['id'])

    @mock_ec2
    def test_get_vpc_id_method_when_filtering_by_invalid_cidr(self):
        '''
        Tests getting vpc id when filtering by invalid cidr
        '''
        self._create_vpc()

        get_id_result = boto_vpc.get_id(cidr=u'10.10.10.10/24', **conn_parameters)

        self.assertEqual(get_id_result['id'], None)

    @mock_ec2
    def test_get_vpc_id_method_when_filtering_by_tags(self):
        '''
        Tests getting vpc id when filtering by tags
        '''
        vpc = self._create_vpc(tags={'test': 'testvalue'})

        get_id_result = boto_vpc.get_id(tags={'test': 'testvalue'}, **conn_parameters)

        self.assertEqual(vpc.id, get_id_result['id'])

    @mock_ec2
    def test_get_vpc_id_method_when_filtering_by_invalid_tags(self):
        '''
        Tests getting vpc id when filtering by invalid tags
        '''
        self._create_vpc(tags={'test': 'testvalue'})

        get_id_result = boto_vpc.get_id(tags={'test': 'fake-testvalue'}, **conn_parameters)

        self.assertEqual(get_id_result['id'], None)

    @mock_ec2
    @skipIf(True, 'Disabled pending https://github.com/spulec/moto/issues/493')
    def test_get_vpc_id_method_when_not_providing_filters_raises_a_salt_invocation_error(self):
        '''
        Tests getting vpc id but providing no filters
        '''
        with self.assertRaisesRegexp(SaltInvocationError, 'At least one of the following must be provided: vpc_id, vpc_name, cidr or tags.'):
            boto_vpc.get_id(**conn_parameters)

    @mock_ec2
    def test_get_vpc_id_method_when_more_than_one_vpc_is_matched_raises_a_salt_command_execution_error(self):
        '''
        Tests getting vpc id but providing no filters
        '''
        vpc1 = self._create_vpc(name='vpc-test1')
        vpc2 = self._create_vpc(name='vpc-test2')

        with self.assertRaisesRegexp(CommandExecutionError, 'Found more than one VPC matching the criteria.'):
            boto_vpc.get_id(cidr=u'10.0.0.0/24', **conn_parameters)

    @mock_ec2
    def test_that_when_creating_a_vpc_succeeds_the_create_vpc_method_returns_true(self):
        '''
        tests True VPC created.
        '''
        vpc_creation_result = boto_vpc.create(cidr_block, **conn_parameters)

        self.assertTrue(vpc_creation_result)

    @mock_ec2
    def test_that_when_creating_a_vpc_and_specifying_a_vpc_name_succeeds_the_create_vpc_method_returns_true(self):
        '''
        tests True VPC created.
        '''
        vpc_creation_result = boto_vpc.create(cidr_block, vpc_name='test', **conn_parameters)

        self.assertTrue(vpc_creation_result)

    @mock_ec2
    def test_that_when_creating_a_vpc_and_specifying_tags_succeeds_the_create_vpc_method_returns_true(self):
        '''
        tests True VPC created.
        '''
        vpc_creation_result = boto_vpc.create(cidr_block, tags={'test': 'value'}, **conn_parameters)

        self.assertTrue(vpc_creation_result)

    @mock_ec2
    @skipIf(True, 'Disabled pending https://github.com/spulec/moto/issues/493')
    def test_that_when_creating_a_vpc_fails_the_create_vpc_method_returns_false(self):
        '''
        tests False VPC not created.
        '''
        with patch('moto.ec2.models.VPCBackend.create_vpc', side_effect=BotoServerError(400, 'Mocked error')):
            vpc_creation_result = boto_vpc.create(cidr_block, **conn_parameters)
            self.assertFalse(vpc_creation_result['created'])
            self.assertTrue('error' in vpc_creation_result)

    @mock_ec2
    def test_that_when_deleting_an_existing_vpc_the_delete_vpc_method_returns_true(self):
        '''
        Tests deleting an existing vpc
        '''
        vpc = self._create_vpc()

        vpc_deletion_result = boto_vpc.delete(vpc.id, **conn_parameters)

        self.assertTrue(vpc_deletion_result)

    @mock_ec2
    def test_that_when_deleting_a_non_existent_vpc_the_delete_vpc_method_returns_false(self):
        '''
        Tests deleting a non-existent vpc
        '''
        delete_vpc_result = boto_vpc.delete('1234', **conn_parameters)

        self.assertFalse(delete_vpc_result['deleted'])

    @mock_ec2
    def test_that_when_describing_vpc_by_id_it_returns_the_dict_of_properties_returns_true(self):
        '''
        Tests describing parameters via vpc id if vpc exist
        '''
        # With moto 0.4.25 is_default is set to True. 0.4.24 and older, is_default is False
        if _get_moto_version() >= LooseVersion('0.4.25'):
            is_default = True
        else:
            is_default = False

        vpc = self._create_vpc(name='test', tags={'test': 'testvalue'})

        describe_vpc = boto_vpc.describe(vpc_id=vpc.id, **conn_parameters)

<<<<<<< HEAD
        vpc_properties = dict(id=vpc.id,
                              cidr_block=six.text_type(cidr_block),
                              is_default=False,
=======
        vpc_properties = dict(cidr_block=unicode(cidr_block),
                              is_default=is_default,
>>>>>>> 5411ebb3
                              state=u'available',
                              tags={u'Name': u'test', u'test': u'testvalue'},
                              dhcp_options_id=u'dopt-7a8b9c2d',
                              instance_tenancy=u'default')

        self.assertEqual(describe_vpc, {'vpc': vpc_properties})

    @mock_ec2
    def test_that_when_describing_vpc_by_id_it_returns_the_dict_of_properties_returns_false(self):
        '''
        Tests describing parameters via vpc id if vpc does not exist
        '''
        vpc = self._create_vpc(name='test', tags={'test': 'testvalue'})

        describe_vpc = boto_vpc.describe(vpc_id='vpc-fake', **conn_parameters)

        self.assertFalse(describe_vpc['vpc'])

    @mock_ec2
    @skipIf(True, 'Disabled pending https://github.com/spulec/moto/issues/493')
    def test_that_when_describing_vpc_by_id_on_connection_error_it_returns_error(self):
        '''
        Tests describing parameters failure
        '''
        vpc = self._create_vpc(name='test', tags={'test': 'testvalue'})

        with patch('moto.ec2.models.VPCBackend.get_all_vpcs',
                side_effect=BotoServerError(400, 'Mocked error')):
            describe_result = boto_vpc.describe(vpc_id=vpc.id, **conn_parameters)
            self.assertTrue('error' in describe_result)

    @mock_ec2
    def test_that_when_describing_vpc_but_providing_no_vpc_id_the_describe_method_raises_a_salt_invocation_error(self):
        '''
        Tests describing vpc without vpc id
        '''
        with self.assertRaisesRegexp(SaltInvocationError,
                                     'A valid vpc id or name needs to be specified.'):
            boto_vpc.describe(vpc_id=None, **conn_parameters)


@skipIf(NO_MOCK, NO_MOCK_REASON)
@skipIf(HAS_BOTO is False, 'The boto module must be installed.')
@skipIf(HAS_MOTO is False, 'The moto module must be installed.')
@skipIf(_has_required_boto() is False, 'The boto module must be greater than'
                                       ' or equal to version {0}'
        .format(required_boto_version))
@skipIf(_has_required_moto() is False, 'The moto version must be >= to version {0}'.format(required_moto_version))
class BotoVpcSubnetsTestCase(BotoVpcTestCaseBase, BotoVpcTestCaseMixin):
    @mock_ec2
    def test_get_subnet_association_single_subnet(self):
        '''
        tests that given multiple subnet ids in the same VPC that the VPC ID is
        returned. The test is valuable because it uses a string as an argument
        to subnets as opposed to a list.
        '''
        vpc = self._create_vpc()
        subnet = self._create_subnet(vpc.id)
        subnet_association = boto_vpc.get_subnet_association(subnets=subnet.id,
                                                             **conn_parameters)
        self.assertEqual(vpc.id, subnet_association['vpc_id'])

    @mock_ec2
    def test_get_subnet_association_multiple_subnets_same_vpc(self):
        '''
        tests that given multiple subnet ids in the same VPC that the VPC ID is
        returned.
        '''
        vpc = self._create_vpc()
        subnet_a = self._create_subnet(vpc.id, '10.0.0.0/25')
        subnet_b = self._create_subnet(vpc.id, '10.0.0.128/25')
        subnet_association = boto_vpc.get_subnet_association([subnet_a.id, subnet_b.id],
                                                             **conn_parameters)
        self.assertEqual(vpc.id, subnet_association['vpc_id'])

    @mock_ec2
    def test_get_subnet_association_multiple_subnets_different_vpc(self):
        '''
        tests that given multiple subnet ids in different VPCs that False is
        returned.
        '''
        vpc_a = self._create_vpc()
        vpc_b = self.conn.create_vpc(cidr_block)
        subnet_a = self._create_subnet(vpc_a.id, '10.0.0.0/24')
        subnet_b = self._create_subnet(vpc_b.id, '10.0.0.0/24')
        subnet_association = boto_vpc.get_subnet_association([subnet_a.id, subnet_b.id],
                                                            **conn_parameters)
        self.assertEqual(set(subnet_association['vpc_ids']), set([vpc_a.id, vpc_b.id]))

    @mock_ec2
    def test_that_when_creating_a_subnet_succeeds_the_create_subnet_method_returns_true(self):
        '''
        Tests creating a subnet successfully
        '''
        vpc = self._create_vpc()

        subnet_creation_result = boto_vpc.create_subnet(vpc.id, '10.0.0.0/24', **conn_parameters)

        self.assertTrue(subnet_creation_result['created'])
        self.assertTrue('id' in subnet_creation_result)

    @mock_ec2
    def test_that_when_creating_a_subnet_and_specifying_a_name_succeeds_the_create_subnet_method_returns_true(self):
        '''
        Tests creating a subnet successfully when specifying a name
        '''
        vpc = self._create_vpc()

        subnet_creation_result = boto_vpc.create_subnet(vpc.id, '10.0.0.0/24', subnet_name='test', **conn_parameters)

        self.assertTrue(subnet_creation_result['created'])

    @mock_ec2
    def test_that_when_creating_a_subnet_and_specifying_tags_succeeds_the_create_subnet_method_returns_true(self):
        '''
        Tests creating a subnet successfully when specifying a tag
        '''
        vpc = self._create_vpc()

        subnet_creation_result = boto_vpc.create_subnet(vpc.id, '10.0.0.0/24', tags={'test': 'testvalue'},
                                                        **conn_parameters)

        self.assertTrue(subnet_creation_result['created'])

    @mock_ec2
    @skipIf(True, 'Disabled pending https://github.com/spulec/moto/issues/493')
    def test_that_when_creating_a_subnet_fails_the_create_subnet_method_returns_error(self):
        '''
        Tests creating a subnet failure
        '''
        vpc = self._create_vpc()

        with patch('moto.ec2.models.SubnetBackend.create_subnet', side_effect=BotoServerError(400, 'Mocked error')):
            subnet_creation_result = boto_vpc.create_subnet(vpc.id, '10.0.0.0/24', **conn_parameters)
            self.assertTrue('error' in subnet_creation_result)

    @mock_ec2
    def test_that_when_deleting_an_existing_subnet_the_delete_subnet_method_returns_true(self):
        '''
        Tests deleting an existing subnet
        '''
        vpc = self._create_vpc()
        subnet = self._create_subnet(vpc.id)

        subnet_deletion_result = boto_vpc.delete_subnet(subnet_id=subnet.id, **conn_parameters)

        self.assertTrue(subnet_deletion_result['deleted'])

    @mock_ec2
    def test_that_when_deleting_a_non_existent_subnet_the_delete_vpc_method_returns_false(self):
        '''
        Tests deleting a subnet that doesn't exist
        '''
        delete_subnet_result = boto_vpc.delete_subnet(subnet_id='1234', **conn_parameters)
        self.assertTrue('error' in delete_subnet_result)

    @mock_ec2
    def test_that_when_checking_if_a_subnet_exists_by_id_the_subnet_exists_method_returns_true(self):
        '''
        Tests checking if a subnet exists when it does exist
        '''
        vpc = self._create_vpc()
        subnet = self._create_subnet(vpc.id)

        subnet_exists_result = boto_vpc.subnet_exists(subnet_id=subnet.id, **conn_parameters)

        self.assertTrue(subnet_exists_result['exists'])

    @mock_ec2
    def test_that_when_a_subnet_does_not_exist_the_subnet_exists_method_returns_false(self):
        '''
        Tests checking if a subnet exists which doesn't exist
        '''
        subnet_exists_result = boto_vpc.subnet_exists('fake', **conn_parameters)

        self.assertFalse(subnet_exists_result['exists'])

    @mock_ec2
    def test_that_when_checking_if_a_subnet_exists_by_name_the_subnet_exists_method_returns_true(self):
        '''
        Tests checking subnet existence by name
        '''
        vpc = self._create_vpc()
        self._create_subnet(vpc.id, name='test')

        subnet_exists_result = boto_vpc.subnet_exists(name='test', **conn_parameters)

        self.assertTrue(subnet_exists_result['exists'])

    @mock_ec2
    def test_that_when_checking_if_a_subnet_exists_by_name_the_subnet_does_not_exist_the_subnet_method_returns_false(self):
        '''
        Tests checking subnet existence by name when it doesn't exist
        '''
        vpc = self._create_vpc()
        self._create_subnet(vpc.id)

        subnet_exists_result = boto_vpc.subnet_exists(name='test', **conn_parameters)

        self.assertFalse(subnet_exists_result['exists'])

    @mock_ec2
    def test_that_when_checking_if_a_subnet_exists_by_tags_the_subnet_exists_method_returns_true(self):
        '''
        Tests checking subnet existence by tag
        '''
        vpc = self._create_vpc()
        self._create_subnet(vpc.id, tags={'test': 'testvalue'})

        subnet_exists_result = boto_vpc.subnet_exists(tags={'test': 'testvalue'}, **conn_parameters)

        self.assertTrue(subnet_exists_result['exists'])

    @mock_ec2
    def test_that_when_checking_if_a_subnet_exists_by_tags_the_subnet_does_not_exist_the_subnet_method_returns_false(self):
        '''
        Tests checking subnet existence by tag when subnet doesn't exist
        '''
        vpc = self._create_vpc()
        self._create_subnet(vpc.id)

        subnet_exists_result = boto_vpc.subnet_exists(tags={'test': 'testvalue'}, **conn_parameters)

        self.assertFalse(subnet_exists_result['exists'])

    @mock_ec2
    @skipIf(True, 'Disabled pending https://github.com/spulec/moto/issues/493')
    def test_that_when_checking_if_a_subnet_exists_but_providing_no_filters_the_subnet_exists_method_raises_a_salt_invocation_error(self):
        '''
        Tests checking subnet existence without any filters
        '''
        with self.assertRaisesRegexp(SaltInvocationError,
                                     'At least one of the following must be specified: '
                                     'subnet id, cidr, subnet_name, tags, or zones.'):
            boto_vpc.subnet_exists(**conn_parameters)

    @mock_ec2
    def test_that_describe_subnet_by_id_for_existing_subnet_returns_correct_data(self):
        '''
        Tests describing a subnet by id.
        '''
        vpc = self._create_vpc()
        subnet = self._create_subnet(vpc.id)

        describe_subnet_results = boto_vpc.describe_subnet(region=region,
                                                           key=secret_key,
                                                           keyid=access_key,
                                                           subnet_id=subnet.id)
        self.assertEqual(set(describe_subnet_results['subnet'].keys()),
                         set(['id', 'cidr_block', 'availability_zone', 'tags']))

    @mock_ec2
    def test_that_describe_subnet_by_id_for_non_existent_subnet_returns_none(self):
        '''
        Tests describing a non-existent subnet by id.
        '''
        self._create_vpc()

        describe_subnet_results = boto_vpc.describe_subnet(region=region,
                                                           key=secret_key,
                                                           keyid=access_key,
                                                           subnet_id='subnet-a1b2c3')
        self.assertEqual(describe_subnet_results['subnet'], None)

    @mock_ec2
    def test_that_describe_subnet_by_name_for_existing_subnet_returns_correct_data(self):
        '''
        Tests describing a subnet by name.
        '''
        vpc = self._create_vpc()
        self._create_subnet(vpc.id, name='test')

        describe_subnet_results = boto_vpc.describe_subnet(region=region,
                                                           key=secret_key,
                                                           keyid=access_key,
                                                           subnet_name='test')
        self.assertEqual(set(describe_subnet_results['subnet'].keys()),
                         set(['id', 'cidr_block', 'availability_zone', 'tags']))

    @mock_ec2
    def test_that_describe_subnet_by_name_for_non_existent_subnet_returns_none(self):
        '''
        Tests describing a non-existent subnet by id.
        '''
        self._create_vpc()

        describe_subnet_results = boto_vpc.describe_subnet(region=region,
                                                           key=secret_key,
                                                           keyid=access_key,
                                                           subnet_name='test')
        self.assertEqual(describe_subnet_results['subnet'], None)

    @mock_ec2
    def test_that_describe_subnets_by_id_for_existing_subnet_returns_correct_data(self):
        '''
        Tests describing multiple subnets by id.
        '''
        vpc = self._create_vpc()
        subnet1 = self._create_subnet(vpc.id)
        subnet2 = self._create_subnet(vpc.id)

        describe_subnet_results = boto_vpc.describe_subnets(region=region,
                                                            key=secret_key,
                                                            keyid=access_key,
                                                            subnet_ids=[subnet1.id, subnet2.id])
        self.assertEqual(len(describe_subnet_results['subnets']), 2)
        self.assertEqual(set(describe_subnet_results['subnets'][0].keys()),
                         set(['id', 'cidr_block', 'availability_zone', 'tags']))

    @mock_ec2
    def test_that_describe_subnets_by_name_for_existing_subnets_returns_correct_data(self):
        '''
        Tests describing multiple subnets by id.
        '''
        vpc = self._create_vpc()
        self._create_subnet(vpc.id, name='subnet1')
        self._create_subnet(vpc.id, name='subnet2')

        describe_subnet_results = boto_vpc.describe_subnets(region=region,
                                                            key=secret_key,
                                                            keyid=access_key,
                                                            subnet_names=['subnet1', 'subnet2'])
        self.assertEqual(len(describe_subnet_results['subnets']), 2)
        self.assertEqual(set(describe_subnet_results['subnets'][0].keys()),
                         set(['id', 'cidr_block', 'availability_zone', 'tags']))

    @mock_ec2
    def test_create_subnet_passes_availability_zone(self):
        '''
        Tests that the availability_zone kwarg is passed on to _create_resource
        '''
        vpc = self._create_vpc()
        self._create_subnet(vpc.id, name='subnet1', availability_zone='us-east-1a')
        describe_subnet_results = boto_vpc.describe_subnets(region=region,
                                                            key=secret_key,
                                                            keyid=access_key,
                                                            subnet_names=['subnet1'])
        self.assertEqual(describe_subnet_results['subnets'][0]['availability_zone'], 'us-east-1a')


@skipIf(NO_MOCK, NO_MOCK_REASON)
@skipIf(HAS_BOTO is False, 'The boto module must be installed.')
@skipIf(HAS_MOTO is False, 'The moto module must be installed.')
@skipIf(_has_required_boto() is False, 'The boto module must be greater than'
                                       ' or equal to version {0}'
        .format(required_boto_version))
class BotoVpcInternetGatewayTestCase(BotoVpcTestCaseBase, BotoVpcTestCaseMixin):
    @mock_ec2
    def test_that_when_creating_an_internet_gateway_the_create_internet_gateway_method_returns_true(self):
        '''
        Tests creating an internet gateway successfully (with no vpc id or name)
        '''

        igw_creation_result = boto_vpc.create_internet_gateway(region=region,
                                                               key=secret_key,
                                                               keyid=access_key)
        self.assertTrue(igw_creation_result.get('created'))

    @mock_ec2
    def test_that_when_creating_an_internet_gateway_with_non_existent_vpc_the_create_internet_gateway_method_returns_an_error(self):
        '''
        Tests that creating an internet gateway for a non-existent VPC fails.
        '''

        igw_creation_result = boto_vpc.create_internet_gateway(region=region,
                                                               key=secret_key,
                                                               keyid=access_key,
                                                               vpc_name='non-existent-vpc')
        self.assertTrue('error' in igw_creation_result)

    @mock_ec2
    def test_that_when_creating_an_internet_gateway_with_vpc_name_specified_the_create_internet_gateway_method_returns_true(self):
        '''
        Tests creating an internet gateway with vpc name specified.
        '''

        self._create_vpc(name='test-vpc')

        igw_creation_result = boto_vpc.create_internet_gateway(region=region,
                                                               key=secret_key,
                                                               keyid=access_key,
                                                               vpc_name='test-vpc')

        self.assertTrue(igw_creation_result.get('created'))

    @mock_ec2
    def test_that_when_creating_an_internet_gateway_with_vpc_id_specified_the_create_internet_gateway_method_returns_true(self):
        '''
        Tests creating an internet gateway with vpc name specified.
        '''

        vpc = self._create_vpc()

        igw_creation_result = boto_vpc.create_internet_gateway(region=region,
                                                               key=secret_key,
                                                               keyid=access_key,
                                                               vpc_id=vpc.id)

        self.assertTrue(igw_creation_result.get('created'))


@skipIf(NO_MOCK, NO_MOCK_REASON)
@skipIf(HAS_BOTO is False, 'The boto module must be installed.')
@skipIf(HAS_MOTO is False, 'The moto module must be installed.')
@skipIf(_has_required_boto() is False, 'The boto module must be greater than'
                                       ' or equal to version {0}'
        .format(required_boto_version))
class BotoVpcCustomerGatewayTestCase(BotoVpcTestCaseBase, BotoVpcTestCaseMixin):
    @mock_ec2
    @skipIf(True, 'Moto has not implemented this feature. Skipping for now.')
    def test_that_when_creating_a_customer_gateway_the_create_customer_gateway_method_returns_true(self):
        '''
        Tests creating an internet gateway successfully (with no vpc id or name)
        '''

        gw_creation_result = boto_vpc.create_customer_gateway('ipsec.1', '10.1.1.1', None)
        self.assertTrue(gw_creation_result.get('created'))

    @mock_ec2
    @skipIf(True, 'Moto has not implemented this feature. Skipping for now.')
    def test_that_when_checking_if_a_subnet_exists_by_id_the_subnet_exists_method_returns_true(self):
        '''
        Tests checking if a subnet exists when it does exist
        '''

        gw_creation_result = boto_vpc.create_customer_gateway('ipsec.1', '10.1.1.1', None)
        gw_exists_result = boto_vpc.customer_gateway_exists(customer_gateway_id=gw_creation_result['id'])
        self.assertTrue(gw_exists_result['exists'])

    @mock_ec2
    @skipIf(True, 'Moto has not implemented this feature. Skipping for now.')
    def test_that_when_a_subnet_does_not_exist_the_subnet_exists_method_returns_false(self):
        '''
        Tests checking if a subnet exists which doesn't exist
        '''
        gw_exists_result = boto_vpc.customer_gateway_exists('fake')
        self.assertFalse(gw_exists_result['exists'])


@skipIf(NO_MOCK, NO_MOCK_REASON)
@skipIf(HAS_BOTO is False, 'The boto module must be installed.')
@skipIf(HAS_MOTO is False, 'The moto module must be installed.')
@skipIf(_has_required_boto() is False, 'The boto module must be greater than'
                                       ' or equal to version {0}'
        .format(required_boto_version))
@skipIf(_has_required_moto() is False, 'The moto version must be >= to version {0}'.format(required_moto_version))
class BotoVpcDHCPOptionsTestCase(BotoVpcTestCaseBase, BotoVpcTestCaseMixin):
    @mock_ec2
    def test_that_when_creating_dhcp_options_succeeds_the_create_dhcp_options_method_returns_true(self):
        '''
        Tests creating dhcp options successfully
        '''
        dhcp_options_creation_result = boto_vpc.create_dhcp_options(**dhcp_options_parameters)

        self.assertTrue(dhcp_options_creation_result['created'])

    @mock_ec2
    @skipIf(True, 'Moto has not implemented this feature. Skipping for now.')
    def test_that_when_creating_dhcp_options_and_specifying_a_name_succeeds_the_create_dhcp_options_method_returns_true(
            self):
        '''
        Tests creating dchp options with name successfully
        '''
        dhcp_options_creation_result = boto_vpc.create_dhcp_options(dhcp_options_name='test',
                                                                    **dhcp_options_parameters)

        self.assertTrue(dhcp_options_creation_result['created'])

    @mock_ec2
    def test_that_when_creating_dhcp_options_and_specifying_tags_succeeds_the_create_dhcp_options_method_returns_true(
            self):
        '''
        Tests creating dchp options with tag successfully
        '''
        dhcp_options_creation_result = boto_vpc.create_dhcp_options(tags={'test': 'testvalue'},
                                                                    **dhcp_options_parameters)

        self.assertTrue(dhcp_options_creation_result['created'])

    @mock_ec2
    @skipIf(True, 'Disabled pending https://github.com/spulec/moto/issues/493')
    def test_that_when_creating_dhcp_options_fails_the_create_dhcp_options_method_returns_error(self):
        '''
        Tests creating dhcp options failure
        '''
        with patch('moto.ec2.models.DHCPOptionsSetBackend.create_dhcp_options',
                   side_effect=BotoServerError(400, 'Mocked error')):
            r = dhcp_options_creation_result = boto_vpc.create_dhcp_options(**dhcp_options_parameters)
            self.assertTrue('error' in r)

    @mock_ec2
    def test_that_when_associating_an_existing_dhcp_options_set_to_an_existing_vpc_the_associate_dhcp_options_method_returns_true(
            self):
        '''
        Tests associating existing dchp options successfully
        '''
        vpc = self._create_vpc()
        dhcp_options = self._create_dhcp_options()

        dhcp_options_association_result = boto_vpc.associate_dhcp_options_to_vpc(dhcp_options.id, vpc.id,
                                                                                 **conn_parameters)

        self.assertTrue(dhcp_options_association_result['associated'])

    @mock_ec2
    def test_that_when_associating_a_non_existent_dhcp_options_set_to_an_existing_vpc_the_associate_dhcp_options_method_returns_error(
            self):
        '''
        Tests associating non-existanct dhcp options successfully
        '''
        vpc = self._create_vpc()

        dhcp_options_association_result = boto_vpc.associate_dhcp_options_to_vpc('fake', vpc.id, **conn_parameters)

        self.assertTrue('error' in dhcp_options_association_result)

    @mock_ec2
    def test_that_when_associating_an_existing_dhcp_options_set_to_a_non_existent_vpc_the_associate_dhcp_options_method_returns_false(
            self):
        '''
        Tests associating existing dhcp options to non-existence vpc
        '''
        dhcp_options = self._create_dhcp_options()

        dhcp_options_association_result = boto_vpc.associate_dhcp_options_to_vpc(dhcp_options.id, 'fake',
                                                                                 **conn_parameters)

        self.assertTrue('error' in dhcp_options_association_result)

    @mock_ec2
    def test_that_when_creating_and_associating_dhcp_options_set_to_an_existing_vpc_succeeds_the_associate_new_dhcp_options_method_returns_true(
            self):
        '''
        Tests creation/association of dchp options to an existing vpc successfully
        '''
        vpc = self._create_vpc()

        dhcp_creation_and_association_result = boto_vpc.associate_new_dhcp_options_to_vpc(vpc.id,
                                                                                          **dhcp_options_parameters)

        self.assertTrue(dhcp_creation_and_association_result['created'])

    @mock_ec2
    @skipIf(True, 'Disabled pending https://github.com/spulec/moto/issues/493')
    def test_that_when_creating_and_associating_dhcp_options_set_to_an_existing_vpc_fails_creating_the_dhcp_options_the_associate_new_dhcp_options_method_raises_exception(
            self):
        '''
        Tests creation failure during creation/association of dchp options to an existing vpc
        '''
        vpc = self._create_vpc()

        with patch('moto.ec2.models.DHCPOptionsSetBackend.create_dhcp_options',
                   side_effect=BotoServerError(400, 'Mocked error')):
            r = boto_vpc.associate_new_dhcp_options_to_vpc(vpc.id, **dhcp_options_parameters)
            self.assertTrue('error' in r)

    @mock_ec2
    @skipIf(True, 'Disabled pending https://github.com/spulec/moto/issues/493')
    def test_that_when_creating_and_associating_dhcp_options_set_to_an_existing_vpc_fails_associating_the_dhcp_options_the_associate_new_dhcp_options_method_raises_exception(self):
        '''
        Tests association failure during creation/association of dchp options to existing vpc
        '''
        vpc = self._create_vpc()

        with patch('moto.ec2.models.DHCPOptionsSetBackend.associate_dhcp_options',
                   side_effect=BotoServerError(400, 'Mocked error')):
            r = boto_vpc.associate_new_dhcp_options_to_vpc(vpc.id, **dhcp_options_parameters)
            self.assertTrue('error' in r)

    @mock_ec2
    def test_that_when_creating_and_associating_dhcp_options_set_to_a_non_existent_vpc_the_dhcp_options_the_associate_new_dhcp_options_method_returns_false(
            self):
        '''
        Tests creation/association of dhcp options to non-existent vpc
        '''

        r = boto_vpc.associate_new_dhcp_options_to_vpc('fake', **dhcp_options_parameters)
        self.assertTrue('error' in r)

    @mock_ec2
    def test_that_when_dhcp_options_exists_the_dhcp_options_exists_method_returns_true(self):
        '''
        Tests existence of dhcp options successfully
        '''
        dhcp_options = self._create_dhcp_options()

        dhcp_options_exists_result = boto_vpc.dhcp_options_exists(dhcp_options.id, **conn_parameters)

        self.assertTrue(dhcp_options_exists_result['exists'])

    @mock_ec2
    def test_that_when_dhcp_options_do_not_exist_the_dhcp_options_exists_method_returns_false(self):
        '''
        Tests existence of dhcp options failure
        '''
        r = boto_vpc.dhcp_options_exists('fake', **conn_parameters)
        self.assertFalse(r['exists'])

    @mock_ec2
    @skipIf(True, 'Disabled pending https://github.com/spulec/moto/issues/493')
    def test_that_when_checking_if_dhcp_options_exists_but_providing_no_filters_the_dhcp_options_exists_method_raises_a_salt_invocation_error(self):
        '''
        Tests checking dhcp option existence with no filters
        '''
        with self.assertRaisesRegexp(SaltInvocationError, 'At least one of the following must be provided: id, name, or tags.'):
            boto_vpc.dhcp_options_exists(**conn_parameters)


@skipIf(NO_MOCK, NO_MOCK_REASON)
@skipIf(HAS_BOTO is False, 'The boto module must be installed.')
@skipIf(HAS_MOTO is False, 'The moto module must be installed.')
@skipIf(_has_required_boto() is False, 'The boto module must be greater than'
                                       ' or equal to version {0}'
        .format(required_boto_version))
class BotoVpcNetworkACLTestCase(BotoVpcTestCaseBase, BotoVpcTestCaseMixin):
    @mock_ec2
    #@skipIf(True, 'Moto has not implemented this feature. Skipping for now.')
    def test_that_when_creating_network_acl_for_an_existing_vpc_the_create_network_acl_method_returns_true(self):
        '''
        Tests creation of network acl with existing vpc
        '''
        vpc = self._create_vpc()

        network_acl_creation_result = boto_vpc.create_network_acl(vpc.id, **conn_parameters)

        self.assertTrue(network_acl_creation_result)

    @mock_ec2
    #@skipIf(True, 'Moto has not implemented this feature. Skipping for now.')
    def test_that_when_creating_network_acl_for_an_existing_vpc_and_specifying_a_name_the_create_network_acl_method_returns_true(
            self):
        '''
        Tests creation of network acl via name with an existing vpc
        '''
        vpc = self._create_vpc()

        network_acl_creation_result = boto_vpc.create_network_acl(vpc.id, network_acl_name='test', **conn_parameters)

        self.assertTrue(network_acl_creation_result)

    @mock_ec2
    #@skipIf(True, 'Moto has not implemented this feature. Skipping for now.')
    def test_that_when_creating_network_acl_for_an_existing_vpc_and_specifying_tags_the_create_network_acl_method_returns_true(
            self):
        '''
        Tests creation of network acl via tags with an existing vpc
        '''
        vpc = self._create_vpc()

        network_acl_creation_result = boto_vpc.create_network_acl(vpc.id, tags={'test': 'testvalue'}, **conn_parameters)

        self.assertTrue(network_acl_creation_result)

    @mock_ec2
    #@skipIf(True, 'Moto has not implemented this feature. Skipping for now.')
    def test_that_when_creating_network_acl_for_a_non_existent_vpc_the_create_network_acl_method_returns_an_error(self):
        '''
        Tests creation of network acl with a non-existent vpc
        '''
        network_acl_creation_result = boto_vpc.create_network_acl('fake', **conn_parameters)

        self.assertTrue('error' in network_acl_creation_result)

    @mock_ec2
    @skipIf(True, 'Moto has not implemented this feature. Skipping for now.')
    def test_that_when_creating_network_acl_fails_the_create_network_acl_method_returns_false(self):
        '''
        Tests creation of network acl failure
        '''
        vpc = self._create_vpc()

        with patch('moto.ec2.models.NetworkACLBackend.create_network_acl',
                   side_effect=BotoServerError(400, 'Mocked error')):
            network_acl_creation_result = boto_vpc.create_network_acl(vpc.id, **conn_parameters)

        self.assertFalse(network_acl_creation_result)

    @mock_ec2
    #@skipIf(True, 'Moto has not implemented this feature. Skipping for now.')
    def test_that_when_deleting_an_existing_network_acl_the_delete_network_acl_method_returns_true(self):
        '''
        Tests deletion of existing network acl successfully
        '''
        vpc = self._create_vpc()
        network_acl = self._create_network_acl(vpc.id)

        network_acl_deletion_result = boto_vpc.delete_network_acl(network_acl.id, **conn_parameters)

        self.assertTrue(network_acl_deletion_result)

    @mock_ec2
    #@skipIf(True, 'Moto has not implemented this feature. Skipping for now.')
    def test_that_when_deleting_a_non_existent_network_acl_the_delete_network_acl_method_returns_an_error(self):
        '''
        Tests deleting a non-existent network acl
        '''
        network_acl_deletion_result = boto_vpc.delete_network_acl('fake', **conn_parameters)

        self.assertTrue('error' in network_acl_deletion_result)

    @mock_ec2
    #@skipIf(True, 'Moto has not implemented this feature. Skipping for now.')
    def test_that_when_a_network_acl_exists_the_network_acl_exists_method_returns_true(self):
        '''
        Tests existence of network acl
        '''
        vpc = self._create_vpc()
        network_acl = self._create_network_acl(vpc.id)

        network_acl_deletion_result = boto_vpc.network_acl_exists(network_acl.id, **conn_parameters)

        self.assertTrue(network_acl_deletion_result)

    @mock_ec2
    #@skipIf(True, 'Moto has not implemented this feature. Skipping for now.')
    def test_that_when_a_network_acl_does_not_exist_the_network_acl_exists_method_returns_false(self):
        '''
        Tests checking network acl does not exist
        '''
        network_acl_deletion_result = boto_vpc.network_acl_exists('fake', **conn_parameters)

        self.assertFalse(network_acl_deletion_result['exists'])

    @mock_ec2
    @skipIf(True, 'Disabled pending https://github.com/spulec/moto/issues/493')
    def test_that_when_checking_if_network_acl_exists_but_providing_no_filters_the_network_acl_exists_method_raises_a_salt_invocation_error(self):
        '''
        Tests checking existence of network acl with no filters
        '''
        with self.assertRaisesRegexp(
                SaltInvocationError,
                'At least one of the following must be provided: id, name, or tags.'
        ):
            boto_vpc.dhcp_options_exists(**conn_parameters)

    @mock_ec2
    @skipIf(True, 'Moto has not implemented this feature. Skipping for now.')
    def test_that_when_creating_a_network_acl_entry_successfully_the_create_network_acl_entry_method_returns_true(self):
        '''
        Tests creating network acl successfully
        '''
        vpc = self._create_vpc()
        network_acl = self._create_network_acl(vpc.id)

        network_acl_entry_creation_result = boto_vpc.create_network_acl_entry(network_acl.id,
                                                                              *network_acl_entry_parameters,
                                                                              **conn_parameters)

        self.assertTrue(network_acl_entry_creation_result)

    @mock_ec2
    @skipIf(True, 'Moto has not implemented this feature. Skipping for now.')
    def test_that_when_creating_a_network_acl_entry_for_a_non_existent_network_acl_the_create_network_acl_entry_method_returns_false(
            self):
        '''
        Tests creating network acl entry for non-existent network acl
        '''
        network_acl_entry_creation_result = boto_vpc.create_network_acl_entry(*network_acl_entry_parameters,
                                                                              **conn_parameters)

        self.assertFalse(network_acl_entry_creation_result)

    @mock_ec2
    @skipIf(True, 'Moto has not implemented this feature. Skipping for now.')
    def test_that_when_replacing_a_network_acl_entry_successfully_the_replace_network_acl_entry_method_returns_true(
            self):
        '''
        Tests replacing network acl entry successfully
        '''
        vpc = self._create_vpc()
        network_acl = self._create_network_acl(vpc.id)
        self._create_network_acl_entry(network_acl.id, *network_acl_entry_parameters)

        network_acl_entry_creation_result = boto_vpc.replace_network_acl_entry(network_acl.id,
                                                                               *network_acl_entry_parameters,
                                                                               **conn_parameters)

        self.assertTrue(network_acl_entry_creation_result)

    @mock_ec2
    @skipIf(True, 'Moto has not implemented this feature. Skipping for now.')
    def test_that_when_replacing_a_network_acl_entry_for_a_non_existent_network_acl_the_replace_network_acl_entry_method_returns_false(
            self):
        '''
        Tests replacing a network acl entry for a non-existent network acl
        '''
        network_acl_entry_creation_result = boto_vpc.create_network_acl_entry(*network_acl_entry_parameters,
                                                                              **conn_parameters)
        self.assertFalse(network_acl_entry_creation_result)

    @mock_ec2
    @skipIf(True, 'Moto has not implemented this feature. Skipping for now.')
    def test_that_when_deleting_an_existing_network_acl_entry_the_delete_network_acl_entry_method_returns_true(self):
        '''
        Tests deleting existing network acl entry successfully
        '''
        vpc = self._create_vpc()
        network_acl = self._create_network_acl(vpc.id)
        network_acl_entry = self._create_network_acl_entry(network_acl.id, *network_acl_entry_parameters)

        network_acl_entry_deletion_result = boto_vpc.delete_network_acl_entry(network_acl_entry.id, 100,
                                                                              **conn_parameters)

        self.assertTrue(network_acl_entry_deletion_result)

    @mock_ec2
    @skipIf(True, 'Moto has not implemented this feature. Skipping for now.')
    def test_that_when_deleting_a_non_existent_network_acl_entry_the_delete_network_acl_entry_method_returns_false(
            self):
        '''
        Tests deleting a non-existent network acl entry
        '''
        network_acl_entry_deletion_result = boto_vpc.delete_network_acl_entry('fake', 100,
                                                                              **conn_parameters)

        self.assertFalse(network_acl_entry_deletion_result)

    @mock_ec2
    @skipIf(True, 'Moto has not implemented this feature. Skipping for now.')
    def test_that_when_associating_an_existing_network_acl_to_an_existing_subnet_the_associate_network_acl_method_returns_true(
            self):
        '''
        Tests association of existing network acl to existing subnet successfully
        '''
        vpc = self._create_vpc()
        network_acl = self._create_network_acl(vpc.id)
        subnet = self._create_subnet(vpc.id)

        network_acl_association_result = boto_vpc.associate_network_acl_to_subnet(network_acl.id, subnet.id,
                                                                                  **conn_parameters)

        self.assertTrue(network_acl_association_result)

    @mock_ec2
    #@skipIf(True, 'Moto has not implemented this feature. Skipping for now.')
    def test_that_when_associating_a_non_existent_network_acl_to_an_existing_subnet_the_associate_network_acl_method_returns_an_error(
            self):
        '''
        Tests associating a non-existent network acl to existing subnet failure
        '''
        vpc = self._create_vpc()
        subnet = self._create_subnet(vpc.id)

        network_acl_association_result = boto_vpc.associate_network_acl_to_subnet('fake', subnet.id,
                                                                                  **conn_parameters)

        self.assertTrue('error' in network_acl_association_result)

    @mock_ec2
    @skipIf(True, 'Moto has not implemented this feature. Skipping for now.')
    def test_that_when_associating_an_existing_network_acl_to_a_non_existent_subnet_the_associate_network_acl_method_returns_false(
            self):
        '''
        Tests associating an existing network acl to a non-existent subnet
        '''
        vpc = self._create_vpc()
        network_acl = self._create_network_acl(vpc.id)

        network_acl_association_result = boto_vpc.associate_network_acl_to_subnet(network_acl.id, 'fake',
                                                                                  **conn_parameters)

        self.assertFalse(network_acl_association_result)

    @mock_ec2
    @skipIf(True, 'Moto has not implemented this feature. Skipping for now.')
    def test_that_when_creating_and_associating_a_network_acl_to_a_subnet_succeeds_the_associate_new_network_acl_to_subnet_method_returns_true(
            self):
        '''
        Tests creating/associating a network acl to a subnet to a new network
        '''
        vpc = self._create_vpc()
        subnet = self._create_subnet(vpc.id)

        network_acl_creation_and_association_result = boto_vpc.associate_new_network_acl_to_subnet(vpc.id, subnet.id,
                                                                                                   **conn_parameters)

        self.assertTrue(network_acl_creation_and_association_result)

    @mock_ec2
    @skipIf(True, 'Moto has not implemented this feature. Skipping for now.')
    def test_that_when_creating_and_associating_a_network_acl_to_a_subnet_and_specifying_a_name_succeeds_the_associate_new_network_acl_to_subnet_method_returns_true(
            self):
        '''
        Tests creation/association of a network acl to subnet via name successfully
        '''
        vpc = self._create_vpc()
        subnet = self._create_subnet(vpc.id)

        network_acl_creation_and_association_result = boto_vpc.associate_new_network_acl_to_subnet(vpc.id, subnet.id,
                                                                                                   network_acl_name='test',
                                                                                                   **conn_parameters)

        self.assertTrue(network_acl_creation_and_association_result)

    @mock_ec2
    @skipIf(True, 'Moto has not implemented this feature. Skipping for now.')
    def test_that_when_creating_and_associating_a_network_acl_to_a_subnet_and_specifying_tags_succeeds_the_associate_new_network_acl_to_subnet_method_returns_true(
            self):
        '''
        Tests creating/association of a network acl to a subnet via tag successfully
        '''
        vpc = self._create_vpc()
        subnet = self._create_subnet(vpc.id)

        network_acl_creation_and_association_result = boto_vpc.associate_new_network_acl_to_subnet(vpc.id, subnet.id,
                                                                                                   tags={
                                                                                                       'test': 'testvalue'},
                                                                                                   **conn_parameters)

        self.assertTrue(network_acl_creation_and_association_result)

    @mock_ec2
    @skipIf(True, 'Moto has not implemented this feature. Skipping for now.')
    def test_that_when_creating_and_associating_a_network_acl_to_a_non_existent_subnet_the_associate_new_network_acl_to_subnet_method_returns_false(
            self):
        '''
        Tests creation/association of a network acl to a non-existent vpc
        '''
        vpc = self._create_vpc()

        network_acl_creation_and_association_result = boto_vpc.associate_new_network_acl_to_subnet(vpc.id, 'fake',
                                                                                                   **conn_parameters)

        self.assertFalse(network_acl_creation_and_association_result)

    @mock_ec2
    #@skipIf(True, 'Moto has not implemented this feature. Skipping for now.')
    def test_that_when_creating_and_associating_a_network_acl_to_a_non_existent_vpc_the_associate_new_network_acl_to_subnet_method_returns_an_error(
            self):
        '''
        Tests creation/association of network acl to a non-existent subnet
        '''
        vpc = self._create_vpc()
        subnet = self._create_subnet(vpc.id)

        network_acl_creation_and_association_result = boto_vpc.associate_new_network_acl_to_subnet('fake', subnet.id,
                                                                                                   **conn_parameters)

        self.assertTrue('error' in network_acl_creation_and_association_result)

    @mock_ec2
    @skipIf(True, 'Moto has not implemented this feature. Skipping for now.')
    def test_that_when_disassociating_network_acl_succeeds_the_disassociate_network_acl_method_should_return_true(self):
        '''
        Tests disassociation of network acl success
        '''
        vpc = self._create_vpc()
        subnet = self._create_subnet(vpc.id)

        dhcp_disassociate_result = boto_vpc.disassociate_network_acl(subnet.id, vpc_id=vpc.id, **conn_parameters)

        self.assertTrue(dhcp_disassociate_result)

    @mock_ec2
    @skipIf(True, 'Moto has not implemented this feature. Skipping for now.')
    def test_that_when_disassociating_network_acl_for_a_non_existent_vpc_the_disassociate_network_acl_method_should_return_false(
            self):
        '''
        Tests disassociation of network acl from non-existent vpc
        '''
        vpc = self._create_vpc()
        subnet = self._create_subnet(vpc.id)

        dhcp_disassociate_result = boto_vpc.disassociate_network_acl(subnet.id, vpc_id='fake', **conn_parameters)

        self.assertFalse(dhcp_disassociate_result)

    @mock_ec2
    @skipIf(True, 'Moto has not implemented this feature. Skipping for now.')
    def test_that_when_disassociating_network_acl_for_a_non_existent_subnet_the_disassociate_network_acl_method_should_return_false(
            self):
        '''
        Tests disassociation of network acl from non-existent subnet
        '''
        vpc = self._create_vpc()

        dhcp_disassociate_result = boto_vpc.disassociate_network_acl('fake', vpc_id=vpc.id, **conn_parameters)

        self.assertFalse(dhcp_disassociate_result)


@skipIf(NO_MOCK, NO_MOCK_REASON)
@skipIf(HAS_BOTO is False, 'The boto module must be installed.')
@skipIf(HAS_MOTO is False, 'The moto module must be installed.')
@skipIf(_has_required_boto() is False, 'The boto module must be greater than'
                                       ' or equal to version {0}'
        .format(required_boto_version))
class BotoVpcRouteTablesTestCase(BotoVpcTestCaseBase, BotoVpcTestCaseMixin):
    @mock_ec2
    @skipIf(True, 'Moto has not implemented this feature. Skipping for now.')
    def test_that_when_creating_a_route_table_succeeds_the_create_route_table_method_returns_true(self):
        '''
        Tests creating route table successfully
        '''
        vpc = self._create_vpc()

        route_table_creation_result = boto_vpc.create_route_table(vpc.id, **conn_parameters)

        self.assertTrue(route_table_creation_result)

    @mock_ec2
    @skipIf(True, 'Moto has not implemented this feature. Skipping for now.')
    def test_that_when_creating_a_route_table_on_a_non_existent_vpc_the_create_route_table_method_returns_false(self):
        '''
        Tests creating route table on a non-existent vpc
        '''
        route_table_creation_result = boto_vpc.create_route_table('fake', **conn_parameters)

        self.assertTrue(route_table_creation_result)

    @mock_ec2
    @skipIf(True, 'Moto has not implemented this feature. Skipping for now.')
    def test_that_when_deleting_a_route_table_succeeds_the_delete_route_table_method_returns_true(self):
        '''
        Tests deleting route table successfully
        '''
        vpc = self._create_vpc()
        route_table = self._create_route_table(vpc.id)

        route_table_deletion_result = boto_vpc.delete_route_table(route_table.id, **conn_parameters)

        self.assertTrue(route_table_deletion_result)

    @mock_ec2
    @skipIf(True, 'Moto has not implemented this feature. Skipping for now.')
    def test_that_when_deleting_a_non_existent_route_table_the_delete_route_table_method_returns_false(self):
        '''
        Tests deleting non-existent route table
        '''
        route_table_deletion_result = boto_vpc.delete_route_table('fake', **conn_parameters)

        self.assertFalse(route_table_deletion_result)

    @mock_ec2
    @skipIf(True, 'Moto has not implemented this feature. Skipping for now.')
    def test_that_when_route_table_exists_the_route_table_exists_method_returns_true(self):
        '''
        Tests existence of route table success
        '''
        vpc = self._create_vpc()
        route_table = self._create_route_table(vpc.id)

        route_table_existence_result = boto_vpc.route_table_exists(route_table.id, **conn_parameters)

        self.assertTrue(route_table_existence_result)

    @mock_ec2
    @skipIf(True, 'Moto has not implemented this feature. Skipping for now.')
    def test_that_when_route_table_does_not_exist_the_route_table_exists_method_returns_false(self):
        '''
        Tests existence of route table failure
        '''
        route_table_existence_result = boto_vpc.route_table_exists('fake', **conn_parameters)

        self.assertFalse(route_table_existence_result)

    @mock_ec2
    @skipIf(True, 'Disabled pending https://github.com/spulec/moto/issues/493')
    def test_that_when_checking_if_a_route_table_exists_but_providing_no_filters_the_route_table_exists_method_raises_a_salt_invocation_error(self):
        '''
        Tests checking route table without filters
        '''
        with self.assertRaisesRegexp(
                SaltInvocationError,
                'At least one of the following must be provided: id, name, or tags.'
        ):
            boto_vpc.dhcp_options_exists(**conn_parameters)

    @mock_ec2
    @skipIf(True, 'Moto has not implemented this feature. Skipping for now.')
    def test_that_when_associating_a_route_table_succeeds_the_associate_route_table_method_should_return_the_association_id(
            self):
        '''
        Tests associating route table successfully
        '''
        vpc = self._create_vpc()
        subnet = self._create_subnet(vpc.id)
        route_table = self._create_route_table(vpc.id)

        association_id = boto_vpc.associate_route_table(route_table.id, subnet.id, **conn_parameters)

        self.assertTrue(association_id)

    @mock_ec2
    @skipIf(True, 'Moto has not implemented this feature. Skipping for now.')
    def test_that_when_associating_a_route_table_with_a_non_existent_route_table_the_associate_route_table_method_should_return_false(
            self):
        '''
        Tests associating of route table to non-existent route table
        '''
        vpc = self._create_vpc()
        subnet = self._create_subnet(vpc.id)

        association_id = boto_vpc.associate_route_table('fake', subnet.id, **conn_parameters)

        self.assertFalse(association_id)

    @mock_ec2
    @skipIf(True, 'Moto has not implemented this feature. Skipping for now.')
    def test_that_when_associating_a_route_table_with_a_non_existent_subnet_the_associate_route_table_method_should_return_false(
            self):
        '''
        Tests associating of route table with non-existent subnet
        '''
        vpc = self._create_vpc()
        route_table = self._create_route_table(vpc.id)

        association_id = boto_vpc.associate_route_table(route_table.id, 'fake', **conn_parameters)

        self.assertFalse(association_id)

    @mock_ec2
    @skipIf(True, 'Moto has not implemented this feature. Skipping for now.')
    def test_that_when_disassociating_a_route_table_succeeds_the_disassociate_route_table_method_should_return_true(
            self):
        '''
        Tests disassociation of a route
        '''
        vpc = self._create_vpc()
        subnet = self._create_subnet(vpc.id)
        route_table = self._create_route_table(vpc.id)

        association_id = self._associate_route_table(route_table.id, subnet.id)

        dhcp_disassociate_result = boto_vpc.disassociate_route_table(association_id, **conn_parameters)

        self.assertTrue(dhcp_disassociate_result)

    @mock_ec2
    @skipIf(True, 'Moto has not implemented this feature. Skipping for now.')
    def test_that_when_creating_a_route_succeeds_the_create_route_method_should_return_true(self):
        '''
        Tests successful creation of a route
        '''
        vpc = self._create_vpc()
        route_table = self._create_route_table(vpc.id)

        route_creation_result = boto_vpc.create_route(route_table.id, cidr_block, **conn_parameters)

        self.assertTrue(route_creation_result)

    @mock_ec2
    @skipIf(True, 'Moto has not implemented this feature. Skipping for now.')
    def test_that_when_creating_a_route_with_a_non_existent_route_table_the_create_route_method_should_return_false(
            self):
        '''
        Tests creation of route on non-existent route table
        '''
        route_creation_result = boto_vpc.create_route('fake', cidr_block, **conn_parameters)

        self.assertFalse(route_creation_result)

    @mock_ec2
    @skipIf(True, 'Moto has not implemented this feature. Skipping for now.')
    def test_that_when_deleting_a_route_succeeds_the_delete_route_method_should_return_true(self):
        '''
        Tests deleting route from route table
        '''
        vpc = self._create_vpc()
        route_table = self._create_route_table(vpc.id)

        route_deletion_result = boto_vpc.delete_route(route_table.id, cidr_block, **conn_parameters)

        self.assertTrue(route_deletion_result)

    @mock_ec2
    @skipIf(True, 'Moto has not implemented this feature. Skipping for now.')
    def test_that_when_deleting_a_route_with_a_non_existent_route_table_the_delete_route_method_should_return_false(
            self):
        '''
        Tests deleting route from a non-existent route table
        '''
        route_deletion_result = boto_vpc.delete_route('fake', cidr_block, **conn_parameters)

        self.assertFalse(route_deletion_result)

    @mock_ec2
    @skipIf(True, 'Moto has not implemented this feature. Skipping for now.')
    def test_that_when_replacing_a_route_succeeds_the_replace_route_method_should_return_true(self):
        '''
        Tests replacing route successfully
        '''
        vpc = self._create_vpc()
        route_table = self._create_route_table(vpc.id)

        route_replacing_result = boto_vpc.replace_route(route_table.id, cidr_block, **conn_parameters)

        self.assertTrue(route_replacing_result)

    @mock_ec2
    @skipIf(True, 'Moto has not implemented this feature. Skipping for now.')
    def test_that_when_replacing_a_route_with_a_non_existent_route_table_the_replace_route_method_should_return_false(
            self):
        '''
        Tests replacing a route when the route table doesn't exist
        '''
        route_replacing_result = boto_vpc.replace_route('fake', cidr_block, **conn_parameters)

        self.assertFalse(route_replacing_result)


if __name__ == '__main__':
    from integration import run_tests  # pylint: disable=import-error
    run_tests(BotoVpcTestCase, needs_daemon=False)<|MERGE_RESOLUTION|>--- conflicted
+++ resolved
@@ -1,18 +1,13 @@
 # -*- coding: utf-8 -*-
 
-<<<<<<< HEAD
 # TODO: Update skipped tests to expect dictionary results from the execution
 #       module functions.
-=======
-# Import Python Libs
-from distutils.version import LooseVersion  # pylint: disable=no-name-in-module
-import pkg_resources
-from pkg_resources import DistributionNotFound
->>>>>>> 5411ebb3
 
 # Import Python libs
 from __future__ import absolute_import
 from distutils.version import LooseVersion  # pylint: disable=import-error,no-name-in-module
+import pkg_resources
+from pkg_resources import DistributionNotFound
 
 # Import Salt Testing libs
 from salttesting.unit import skipIf, TestCase
@@ -509,14 +504,9 @@
 
         describe_vpc = boto_vpc.describe(vpc_id=vpc.id, **conn_parameters)
 
-<<<<<<< HEAD
         vpc_properties = dict(id=vpc.id,
                               cidr_block=six.text_type(cidr_block),
-                              is_default=False,
-=======
-        vpc_properties = dict(cidr_block=unicode(cidr_block),
                               is_default=is_default,
->>>>>>> 5411ebb3
                               state=u'available',
                               tags={u'Name': u'test', u'test': u'testvalue'},
                               dhcp_options_id=u'dopt-7a8b9c2d',
