# -*- coding: utf-8 -*-
"""
These only test the provider selection and verification logic, they do not init
any remotes.
"""

# Import python libs
from __future__ import absolute_import, print_function, unicode_literals
<<<<<<< HEAD

import os
import shutil
from time import time
=======
>>>>>>> a670b4ae

# Import salt libs
import salt.fileserver.gitfs
import salt.utils.files
import salt.utils.gitfs
import salt.utils.platform
from salt.exceptions import FileserverConfigError
<<<<<<< HEAD
# Import Salt Testing libs
import tests.support.paths
from tests.support.mock import MagicMock, patch
from tests.support.unit import TestCase, skipIf


try:
    HAS_PYGIT2 = salt.utils.gitfs.PYGIT2_VERSION >= salt.utils.gitfs.PYGIT2_MINVER \
        and salt.utils.gitfs.LIBGIT2_VERSION >= salt.utils.gitfs.LIBGIT2_MINVER
except AttributeError:
    HAS_PYGIT2 = False


if HAS_PYGIT2:
    import pygit2

=======
from tests.support.mock import MagicMock, patch

# Import Salt Testing libs
from tests.support.unit import TestCase
>>>>>>> a670b4ae

# GLOBALS
OPTS = {"cachedir": "/tmp/gitfs-test-cache"}


class TestGitFSProvider(TestCase):
    def test_provider_case_insensitive(self):
        """
        Ensure that both lowercase and non-lowercase values are supported
        """
        provider = "GitPython"
        for role_name, role_class in (
            ("gitfs", salt.utils.gitfs.GitFS),
            ("git_pillar", salt.utils.gitfs.GitPillar),
            ("winrepo", salt.utils.gitfs.WinRepo),
        ):

            key = "{0}_provider".format(role_name)
            with patch.object(
                role_class, "verify_gitpython", MagicMock(return_value=True)
            ):
                with patch.object(
                    role_class, "verify_pygit2", MagicMock(return_value=False)
                ):
                    args = [OPTS, {}]
                    kwargs = {"init_remotes": False}
                    if role_name == "winrepo":
                        kwargs["cache_root"] = "/tmp/winrepo-dir"
                    with patch.dict(OPTS, {key: provider}):
                        # Try to create an instance with uppercase letters in
                        # provider name. If it fails then a
                        # FileserverConfigError will be raised, so no assert is
                        # necessary.
                        role_class(*args, **kwargs)
                    # Now try to instantiate an instance with all lowercase
                    # letters. Again, no need for an assert here.
                    role_class(*args, **kwargs)

    def test_valid_provider(self):
        """
        Ensure that an invalid provider is not accepted, raising a
        FileserverConfigError.
        """

        def _get_mock(verify, provider):
            """
            Return a MagicMock with the desired return value
            """
            return MagicMock(return_value=verify.endswith(provider))

        for role_name, role_class in (
            ("gitfs", salt.utils.gitfs.GitFS),
            ("git_pillar", salt.utils.gitfs.GitPillar),
            ("winrepo", salt.utils.gitfs.WinRepo),
        ):
            key = "{0}_provider".format(role_name)
            for provider in salt.utils.gitfs.GIT_PROVIDERS:
                verify = "verify_gitpython"
                mock1 = _get_mock(verify, provider)
                with patch.object(role_class, verify, mock1):
                    verify = "verify_pygit2"
                    mock2 = _get_mock(verify, provider)
                    with patch.object(role_class, verify, mock2):
                        args = [OPTS, {}]
                        kwargs = {"init_remotes": False}
                        if role_name == "winrepo":
                            kwargs["cache_root"] = "/tmp/winrepo-dir"

                        with patch.dict(OPTS, {key: provider}):
                            role_class(*args, **kwargs)

                        with patch.dict(OPTS, {key: "foo"}):
                            # Set the provider name to a known invalid provider
                            # and make sure it raises an exception.
                            self.assertRaises(
<<<<<<< HEAD
                                FileserverConfigError,
                                role_class,
                                *args,
                                **kwargs)


@skipIf(not HAS_PYGIT2, 'This host lacks proper pygit2 support')
@skipIf(salt.utils.platform.is_windows(),
        'Skip Pygit2 on windows, due to pygit2 access error on windows')
class TestPygit2(TestCase):
    def _prepare_remote_repository(self, path):
        shutil.rmtree(path, ignore_errors=True)

        filecontent = 'This is an empty README file'
        filename = 'README'

        signature = pygit2.Signature(
            'Dummy Commiter', 'dummy@dummy.com', int(time()), 0)

        repository = pygit2.init_repository(path, False)
        builder = repository.TreeBuilder()
        tree = builder.write()
        commit = repository.create_commit(
            'HEAD', signature, signature,
            'Create master branch', tree, [])
        repository.create_reference('refs/tags/simple_tag', commit)

        with salt.utils.files.fopen(os.path.join(repository.workdir, filename), 'w') as file:
            file.write(filecontent)

        blob = repository.create_blob_fromworkdir(filename)
        builder = repository.TreeBuilder()
        builder.insert(
            filename, blob, pygit2.GIT_FILEMODE_BLOB)
        tree = builder.write()

        repository.index.read()
        repository.index.add(filename)
        repository.index.write()

        commit = repository.create_commit(
            'HEAD', signature, signature,
            'Added a README', tree, [repository.head.target])
        repository.create_tag(
            'annotated_tag', commit,
            pygit2.GIT_OBJ_COMMIT, signature, 'some message')

    def _prepare_cache_repository(self, remote, cache):
        opts = {
            'cachedir': cache,
            '__role': 'minion',
            'gitfs_disable_saltenv_mapping': False, 'gitfs_base': 'master',
            'gitfs_insecure_auth': False,
            'gitfs_mountpoint': '',
            'gitfs_passphrase': '',
            'gitfs_password': '',
            'gitfs_privkey': '',
            'gitfs_provider': 'pygit2',
            'gitfs_pubkey': '',
            'gitfs_ref_types': ['branch', 'tag', 'sha'],
            'gitfs_refspecs': ['+refs/heads/*:refs/remotes/origin/*', '+refs/tags/*:refs/tags/*'],
            'gitfs_root': '',
            'gitfs_saltenv_blacklist': [],
            'gitfs_saltenv_whitelist': [],
            'gitfs_ssl_verify': True,
            'gitfs_update_interval': 3,
            'gitfs_user': '',
            'verified_gitfs_provider': 'pygit2'
        }
        per_remote_defaults = {
            'base': 'master',
            'disable_saltenv_mapping': False,
            'insecure_auth': False,
            'ref_types': ['branch', 'tag', 'sha'],
            'passphrase': '', 'mountpoint': '',
            'password': '',
            'privkey': '',
            'pubkey': '',
            'refspecs': ['+refs/heads/*:refs/remotes/origin/*', '+refs/tags/*:refs/tags/*'],
            'root': '',
            'saltenv_blacklist': [],
            'saltenv_whitelist': [],
            'ssl_verify': True,
            'update_interval': 60,
            'user': ''
        }
        per_remote_only = ('all_saltenvs', 'name', 'saltenv')
        override_params = tuple(per_remote_defaults.keys())
        cache_root = os.path.join(cache, 'gitfs')
        role = 'gitfs'
        shutil.rmtree(cache_root, ignore_errors=True)
        provider = salt.utils.gitfs.Pygit2(
            opts, remote, per_remote_defaults,
            per_remote_only, override_params, cache_root, role)
        return provider

    def test_checkout(self):
        remote = os.path.join(tests.support.paths.TMP, 'pygit2-repo')
        cache = os.path.join(tests.support.paths.TMP, 'pygit2-repo-cache')
        self._prepare_remote_repository(remote)
        provider = self._prepare_cache_repository(remote, cache)
        provider.remotecallbacks = None
        provider.credentials = None
        provider.init_remote()
        provider.fetch()
        provider.branch = 'master'
        self.assertIn(provider.cachedir, provider.checkout())
        provider.branch = 'simple_tag'
        self.assertIn(provider.cachedir, provider.checkout())
        provider.branch = 'annotated_tag'
        self.assertIn(provider.cachedir, provider.checkout())
        provider.branch = 'does_not_exist'
        self.assertIsNone(provider.checkout())
=======
                                FileserverConfigError, role_class, *args, **kwargs
                            )
>>>>>>> a670b4ae
<|MERGE_RESOLUTION|>--- conflicted
+++ resolved
@@ -6,13 +6,10 @@
 
 # Import python libs
 from __future__ import absolute_import, print_function, unicode_literals
-<<<<<<< HEAD
 
 import os
 import shutil
 from time import time
-=======
->>>>>>> a670b4ae
 
 # Import salt libs
 import salt.fileserver.gitfs
@@ -20,7 +17,7 @@
 import salt.utils.gitfs
 import salt.utils.platform
 from salt.exceptions import FileserverConfigError
-<<<<<<< HEAD
+
 # Import Salt Testing libs
 import tests.support.paths
 from tests.support.mock import MagicMock, patch
@@ -37,12 +34,6 @@
 if HAS_PYGIT2:
     import pygit2
 
-=======
-from tests.support.mock import MagicMock, patch
-
-# Import Salt Testing libs
-from tests.support.unit import TestCase
->>>>>>> a670b4ae
 
 # GLOBALS
 OPTS = {"cachedir": "/tmp/gitfs-test-cache"}
@@ -118,11 +109,8 @@
                             # Set the provider name to a known invalid provider
                             # and make sure it raises an exception.
                             self.assertRaises(
-<<<<<<< HEAD
-                                FileserverConfigError,
-                                role_class,
-                                *args,
-                                **kwargs)
+                                FileserverConfigError, role_class, *args, **kwargs
+                            )
 
 
 @skipIf(not HAS_PYGIT2, 'This host lacks proper pygit2 support')
@@ -231,8 +219,4 @@
         provider.branch = 'annotated_tag'
         self.assertIn(provider.cachedir, provider.checkout())
         provider.branch = 'does_not_exist'
-        self.assertIsNone(provider.checkout())
-=======
-                                FileserverConfigError, role_class, *args, **kwargs
-                            )
->>>>>>> a670b4ae
+        self.assertIsNone(provider.checkout())